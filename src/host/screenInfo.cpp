// Copyright (c) Microsoft Corporation.
// Licensed under the MIT license.

#include "precomp.h"

#include "screenInfo.hpp"
#include "dbcs.h"
#include "output.h"
#include "_output.h"
#include "misc.h"
#include "handle.h"
#include "../buffer/out/CharRow.hpp"

#include <math.h>
#include "../interactivity/inc/ServiceLocator.hpp"
#include "../types/inc/Viewport.hpp"
#include "../types/inc/GlyphWidth.hpp"
#include "../terminal/parser/OutputStateMachineEngine.hpp"

#include "../types/inc/convert.hpp"

#pragma hdrstop

using namespace Microsoft::Console;
using namespace Microsoft::Console::Types;
using namespace Microsoft::Console::Render;
using namespace Microsoft::Console::Interactivity;
using namespace Microsoft::Console::VirtualTerminal;

#pragma region Construct_Destruct

SCREEN_INFORMATION::SCREEN_INFORMATION(
    _In_ IWindowMetrics* pMetrics,
    _In_ IAccessibilityNotifier* pNotifier,
    const TextAttribute popupAttributes,
    const FontInfo fontInfo) :
    OutputMode{ ENABLE_PROCESSED_OUTPUT | ENABLE_WRAP_AT_EOL_OUTPUT },
    ResizingWindow{ 0 },
    WheelDelta{ 0 },
    HWheelDelta{ 0 },
    _textBuffer{ nullptr },
    Next{ nullptr },
    WriteConsoleDbcsLeadByte{ 0, 0 },
    FillOutDbcsLeadChar{ 0 },
    ConvScreenInfo{ nullptr },
    ScrollScale{ 1ul },
    _pConsoleWindowMetrics{ pMetrics },
    _pAccessibilityNotifier{ pNotifier },
    _stateMachine{ nullptr },
    _scrollMargins{ Viewport::FromCoord({ 0 }) },
    _viewport(Viewport::Empty()),
    _psiAlternateBuffer{ nullptr },
    _psiMainBuffer{ nullptr },
    _rcAltSavedClientNew{ 0 },
    _rcAltSavedClientOld{ 0 },
    _fAltWindowChanged{ false },
    _PopupAttributes{ popupAttributes },
    _virtualBottom{ 0 },
    _renderTarget{ *this },
    _currentFont{ fontInfo },
    _desiredFont{ fontInfo }
{
    // Check if VT mode is enabled. Note that this can be true w/o calling
    // SetConsoleMode, if VirtualTerminalLevel is set to !=0 in the registry.
    const CONSOLE_INFORMATION& gci = ServiceLocator::LocateGlobals().getConsoleInformation();
    if (gci.GetVirtTermLevel() != 0)
    {
        OutputMode |= ENABLE_VIRTUAL_TERMINAL_PROCESSING;
    }
}

// Routine Description:
// - This routine frees the memory associated with a screen buffer.
// Arguments:
// - ScreenInfo - screen buffer data to free.
// Return Value:
// Note:
// - console handle table lock must be held when calling this routine
SCREEN_INFORMATION::~SCREEN_INFORMATION()
{
    _FreeOutputStateMachine();
}

// Routine Description:
// - This routine allocates and initializes the data associated with a screen buffer.
// Arguments:
// - ScreenInformation - the new screen buffer.
// - coordWindowSize - the initial size of screen buffer's window (in rows/columns)
// - nFont - the initial font to generate text with.
// - dwScreenBufferSize - the initial size of the screen buffer (in rows/columns).
// Return Value:
[[nodiscard]] NTSTATUS SCREEN_INFORMATION::CreateInstance(_In_ COORD coordWindowSize,
                                                          const FontInfo fontInfo,
                                                          _In_ COORD coordScreenBufferSize,
                                                          const TextAttribute defaultAttributes,
                                                          const TextAttribute popupAttributes,
                                                          const UINT uiCursorSize,
                                                          _Outptr_ SCREEN_INFORMATION** const ppScreen)
{
    *ppScreen = nullptr;

    try
    {
        IWindowMetrics* pMetrics = ServiceLocator::LocateWindowMetrics();
        THROW_HR_IF_NULL(E_FAIL, pMetrics);

        IAccessibilityNotifier* pNotifier = ServiceLocator::LocateAccessibilityNotifier();
        THROW_HR_IF_NULL(E_FAIL, pNotifier);

        SCREEN_INFORMATION* const pScreen = new SCREEN_INFORMATION(pMetrics, pNotifier, popupAttributes, fontInfo);

        // Set up viewport
        pScreen->_viewport = Viewport::FromDimensions({ 0, 0 },
                                                      pScreen->_IsInPtyMode() ? coordScreenBufferSize : coordWindowSize);
        pScreen->UpdateBottom();

        // Set up text buffer
        pScreen->_textBuffer = std::make_unique<TextBuffer>(coordScreenBufferSize,
                                                            defaultAttributes,
                                                            uiCursorSize,
                                                            pScreen->_renderTarget);

        const auto& gci = ServiceLocator::LocateGlobals().getConsoleInformation();
        pScreen->_textBuffer->GetCursor().SetColor(gci.GetCursorColor());
        pScreen->_textBuffer->GetCursor().SetType(gci.GetCursorType());

        const NTSTATUS status = pScreen->_InitializeOutputStateMachine();

        if (NT_SUCCESS(status))
        {
            *ppScreen = pScreen;
        }

        LOG_IF_NTSTATUS_FAILED(status);
        return status;
    }
    catch (...)
    {
        return NTSTATUS_FROM_HRESULT(wil::ResultFromCaughtException());
    }
}

Viewport SCREEN_INFORMATION::GetBufferSize() const
{
    return _textBuffer->GetSize();
}

// Method Description:
// - Returns the "terminal" dimensions of this buffer. If we're in Terminal
//      Scrolling mode, this will return our Y dimension as only extending up to
//      the _virtualBottom. The height of the returned viewport would then be
//      (number of lines in scrollback) + (number of lines in viewport).
//   If we're not in terminal scrolling mode, this will return our normal buffer
//      size.
// Arguments:
// - <none>
// Return Value:
// - a viewport whose height is the height of the "terminal" portion of the
//      buffer in terminal scrolling mode, and is the height of the full buffer
//      in normal scrolling mode.
Viewport SCREEN_INFORMATION::GetTerminalBufferSize() const
{
    const auto& gci = ServiceLocator::LocateGlobals().getConsoleInformation();

    Viewport v = _textBuffer->GetSize();
    if (gci.IsTerminalScrolling() && v.Height() > _virtualBottom)
    {
        v = Viewport::FromDimensions({ 0, 0 }, v.Width(), _virtualBottom + 1);
    }
    return v;
}

const StateMachine& SCREEN_INFORMATION::GetStateMachine() const
{
    return *_stateMachine;
}

StateMachine& SCREEN_INFORMATION::GetStateMachine()
{
    return *_stateMachine;
}

// Routine Description:
// - This routine inserts the screen buffer pointer into the console's list of screen buffers.
// Arguments:
// - ScreenInfo - Pointer to screen information structure.
// Return Value:
// Note:
// - The console lock must be held when calling this routine.
void SCREEN_INFORMATION::s_InsertScreenBuffer(_In_ SCREEN_INFORMATION* const pScreenInfo)
{
    CONSOLE_INFORMATION& gci = ServiceLocator::LocateGlobals().getConsoleInformation();
    FAIL_FAST_IF(!(gci.IsConsoleLocked()));

    pScreenInfo->Next = gci.ScreenBuffers;
    gci.ScreenBuffers = pScreenInfo;
}

// Routine Description:
// - This routine removes the screen buffer pointer from the console's list of screen buffers.
// Arguments:
// - ScreenInfo - Pointer to screen information structure.
// Return Value:
// Note:
// - The console lock must be held when calling this routine.
void SCREEN_INFORMATION::s_RemoveScreenBuffer(_In_ SCREEN_INFORMATION* const pScreenInfo)
{
    CONSOLE_INFORMATION& gci = ServiceLocator::LocateGlobals().getConsoleInformation();
    if (pScreenInfo == gci.ScreenBuffers)
    {
        gci.ScreenBuffers = pScreenInfo->Next;
    }
    else
    {
        auto* Cur = gci.ScreenBuffers;
        auto* Prev = Cur;
        while (Cur != nullptr)
        {
            if (pScreenInfo == Cur)
            {
                break;
            }

            Prev = Cur;
            Cur = Cur->Next;
        }

        FAIL_FAST_IF_NULL(Cur);
        Prev->Next = Cur->Next;
    }

    if (pScreenInfo == gci.pCurrentScreenBuffer &&
        gci.ScreenBuffers != gci.pCurrentScreenBuffer)
    {
        if (gci.ScreenBuffers != nullptr)
        {
            SetActiveScreenBuffer(*gci.ScreenBuffers);
        }
        else
        {
            gci.pCurrentScreenBuffer = nullptr;
        }
    }

    delete pScreenInfo;
}

#pragma endregion

#pragma region Output State Machine

[[nodiscard]] NTSTATUS SCREEN_INFORMATION::_InitializeOutputStateMachine()
{
    try
    {
        auto getset = std::make_unique<ConhostInternalGetSet>(*this);
        auto defaults = std::make_unique<WriteBuffer>(*this);
        auto adapter = std::make_unique<AdaptDispatch>(std::move(getset), std::move(defaults));
        auto engine = std::make_unique<OutputStateMachineEngine>(std::move(adapter));
        // Note that at this point in the setup, we haven't determined if we're
        //      in VtIo mode or not yet. We'll set the OutputStateMachine's
        //      TerminalConnection later, in VtIo::StartIfNeeded
        _stateMachine = std::make_shared<StateMachine>(std::move(engine));
    }
    catch (...)
    {
        // if any part of initialization failed, free the allocated ones.
        _FreeOutputStateMachine();

        return NTSTATUS_FROM_HRESULT(wil::ResultFromCaughtException());
    }

    return STATUS_SUCCESS;
}

// If we're an alternate buffer, we want to give the GetSet back to our main
void SCREEN_INFORMATION::_FreeOutputStateMachine()
{
    if (_psiMainBuffer == nullptr) // If this is a main buffer
    {
        if (_psiAlternateBuffer != nullptr)
        {
            s_RemoveScreenBuffer(_psiAlternateBuffer);
        }

        _stateMachine.reset();
    }
}
#pragma endregion

#pragma region IIoProvider

// Method Description:
// - Return the active screen buffer of the console.
// Arguments:
// - <none>
// Return Value:
// - the active screen buffer of the console.
SCREEN_INFORMATION& SCREEN_INFORMATION::GetActiveOutputBuffer()
{
    return GetActiveBuffer();
}

const SCREEN_INFORMATION& SCREEN_INFORMATION::GetActiveOutputBuffer() const
{
    return GetActiveBuffer();
}

// Method Description:
// - Return the active input buffer of the console.
// Arguments:
// - <none>
// Return Value:
// - the active input buffer of the console.
InputBuffer* const SCREEN_INFORMATION::GetActiveInputBuffer() const
{
    return ServiceLocator::LocateGlobals().getConsoleInformation().GetActiveInputBuffer();
}

#pragma endregion

#pragma region Get Data

bool SCREEN_INFORMATION::IsActiveScreenBuffer() const
{
    // the following macro returns TRUE if the given screen buffer is the active screen buffer.

    //#define ACTIVE_SCREEN_BUFFER(SCREEN_INFO) (gci.CurrentScreenBuffer == SCREEN_INFO)
    const CONSOLE_INFORMATION& gci = ServiceLocator::LocateGlobals().getConsoleInformation();
    return (gci.pCurrentScreenBuffer == this);
}

// Routine Description:
// - This routine returns data about the screen buffer.
// Arguments:
// - Size - Pointer to location in which to store screen buffer size.
// - CursorPosition - Pointer to location in which to store the cursor position.
// - ScrollPosition - Pointer to location in which to store the scroll position.
// - Attributes - Pointer to location in which to store the default attributes.
// - CurrentWindowSize - Pointer to location in which to store current window size.
// - MaximumWindowSize - Pointer to location in which to store maximum window size.
// Return Value:
// - None
void SCREEN_INFORMATION::GetScreenBufferInformation(_Out_ PCOORD pcoordSize,
                                                    _Out_ PCOORD pcoordCursorPosition,
                                                    _Out_ PSMALL_RECT psrWindow,
                                                    _Out_ PWORD pwAttributes,
                                                    _Out_ PCOORD pcoordMaximumWindowSize,
                                                    _Out_ PWORD pwPopupAttributes,
                                                    _Out_writes_(COLOR_TABLE_SIZE) LPCOLORREF lpColorTable) const
{
    const CONSOLE_INFORMATION& gci = ServiceLocator::LocateGlobals().getConsoleInformation();
    *pcoordSize = GetBufferSize().Dimensions();

    *pcoordCursorPosition = _textBuffer->GetCursor().GetPosition();

    *psrWindow = _viewport.ToInclusive();

    *pwAttributes = gci.GenerateLegacyAttributes(GetAttributes());
    *pwPopupAttributes = gci.GenerateLegacyAttributes(_PopupAttributes);

    // the copy length must be constant for now to keep OACR happy with buffer overruns.
    memmove(lpColorTable, gci.GetColorTable(), COLOR_TABLE_SIZE * sizeof(COLORREF));

    *pcoordMaximumWindowSize = GetMaxWindowSizeInCharacters();
}

// Routine Description:
// - Gets the smallest possible client area in characters. Takes the window client area and divides by the active font dimensions.
// Arguments:
// - coordFontSize - The font size to use for calculation if a screen buffer is not yet attached.
// Return Value:
// - COORD containing the width and height representing the minimum character grid that can be rendered in the window.
COORD SCREEN_INFORMATION::GetMinWindowSizeInCharacters(const COORD coordFontSize /*= { 1, 1 }*/) const
{
    FAIL_FAST_IF(coordFontSize.X == 0);
    FAIL_FAST_IF(coordFontSize.Y == 0);

    // prepare rectangle
    RECT const rcWindowInPixels = _pConsoleWindowMetrics->GetMinClientRectInPixels();

    // assign the pixel widths and heights to the final output
    COORD coordClientAreaSize;
    coordClientAreaSize.X = (SHORT)RECT_WIDTH(&rcWindowInPixels);
    coordClientAreaSize.Y = (SHORT)RECT_HEIGHT(&rcWindowInPixels);

    // now retrieve the font size and divide the pixel counts into character counts
    COORD coordFont = coordFontSize; // by default, use the size we were given

    // If text info has been set up, instead retrieve its font size
    if (_textBuffer != nullptr)
    {
        coordFont = GetScreenFontSize();
    }

    FAIL_FAST_IF(coordFont.X == 0);
    FAIL_FAST_IF(coordFont.Y == 0);

    coordClientAreaSize.X /= coordFont.X;
    coordClientAreaSize.Y /= coordFont.Y;

    return coordClientAreaSize;
}

// Routine Description:
// - Gets the maximum client area in characters that would fit on the current monitor or given the current buffer size.
//   Takes the monitor work area and divides by the active font dimensions then limits by buffer size.
// Arguments:
// - coordFontSize - The font size to use for calculation if a screen buffer is not yet attached.
// Return Value:
// - COORD containing the width and height representing the largest character
//      grid that can be rendered on the current monitor and/or from the current buffer size.
COORD SCREEN_INFORMATION::GetMaxWindowSizeInCharacters(const COORD coordFontSize /*= { 1, 1 }*/) const
{
    FAIL_FAST_IF(coordFontSize.X == 0);
    FAIL_FAST_IF(coordFontSize.Y == 0);

    const COORD coordScreenBufferSize = GetBufferSize().Dimensions();
    COORD coordClientAreaSize = coordScreenBufferSize;

    //  Important re: headless consoles on onecore (for telnetd, etc.)
    // GetConsoleScreenBufferInfoEx hits this to get the max size of the display.
    // Because we're headless, we don't really care about the max size of the display.
    // In that case, we'll just return the buffer size as the "max" window size.
    if (!ServiceLocator::LocateGlobals().IsHeadless())
    {
        const COORD coordWindowRestrictedSize = GetLargestWindowSizeInCharacters(coordFontSize);
        // If the buffer is smaller than what the max window would allow, then the max client area can only be as big as the
        // buffer we have.
        coordClientAreaSize.X = std::min(coordScreenBufferSize.X, coordWindowRestrictedSize.X);
        coordClientAreaSize.Y = std::min(coordScreenBufferSize.Y, coordWindowRestrictedSize.Y);
    }

    return coordClientAreaSize;
}

// Routine Description:
// - Gets the largest possible client area in characters if the window were stretched as large as it could go.
// - Takes the window client area and divides by the active font dimensions.
// Arguments:
// - coordFontSize - The font size to use for calculation if a screen buffer is not yet attached.
// Return Value:
// - COORD containing the width and height representing the largest character
//      grid that can be rendered on the current monitor with the maximum size window.
COORD SCREEN_INFORMATION::GetLargestWindowSizeInCharacters(const COORD coordFontSize /*= { 1, 1 }*/) const
{
    FAIL_FAST_IF(coordFontSize.X == 0);
    FAIL_FAST_IF(coordFontSize.Y == 0);

    RECT const rcClientInPixels = _pConsoleWindowMetrics->GetMaxClientRectInPixels();

    // first assign the pixel widths and heights to the final output
    COORD coordClientAreaSize;
    coordClientAreaSize.X = (SHORT)RECT_WIDTH(&rcClientInPixels);
    coordClientAreaSize.Y = (SHORT)RECT_HEIGHT(&rcClientInPixels);

    // now retrieve the font size and divide the pixel counts into character counts
    COORD coordFont = coordFontSize; // by default, use the size we were given

    // If renderer has been set up, instead retrieve its font size
    if (ServiceLocator::LocateGlobals().pRender != nullptr)
    {
        coordFont = GetScreenFontSize();
    }

    FAIL_FAST_IF(coordFont.X == 0);
    FAIL_FAST_IF(coordFont.Y == 0);

    coordClientAreaSize.X /= coordFont.X;
    coordClientAreaSize.Y /= coordFont.Y;

    return coordClientAreaSize;
}

COORD SCREEN_INFORMATION::GetScrollBarSizesInCharacters() const
{
    COORD coordFont = GetScreenFontSize();

    SHORT vScrollSize = ServiceLocator::LocateGlobals().sVerticalScrollSize;
    SHORT hScrollSize = ServiceLocator::LocateGlobals().sHorizontalScrollSize;

    COORD coordBarSizes;
    coordBarSizes.X = (vScrollSize / coordFont.X) + ((vScrollSize % coordFont.X) != 0 ? 1 : 0);
    coordBarSizes.Y = (hScrollSize / coordFont.Y) + ((hScrollSize % coordFont.Y) != 0 ? 1 : 0);

    return coordBarSizes;
}

void SCREEN_INFORMATION::GetRequiredConsoleSizeInPixels(_Out_ PSIZE const pRequiredSize) const
{
    COORD const coordFontSize = GetCurrentFont().GetSize();

    // TODO: Assert valid size boundaries
    pRequiredSize->cx = GetViewport().Width() * coordFontSize.X;
    pRequiredSize->cy = GetViewport().Height() * coordFontSize.Y;
}

COORD SCREEN_INFORMATION::GetScreenFontSize() const
{
    // If we have no renderer, then we don't really need any sort of pixel math. so the "font size" for the scale factor
    // (which is used almost everywhere around the code as * and / calls) should just be 1,1 so those operations will do
    // effectively nothing.
    COORD coordRet = { 1, 1 };
    if (ServiceLocator::LocateGlobals().pRender != nullptr)
    {
        coordRet = GetCurrentFont().GetSize();
    }

    // For sanity's sake, make sure not to leak 0 out as a possible value. These values are used in division operations.
    coordRet.X = std::max(coordRet.X, 1i16);
    coordRet.Y = std::max(coordRet.Y, 1i16);

    return coordRet;
}

#pragma endregion

#pragma region Set Data

void SCREEN_INFORMATION::RefreshFontWithRenderer()
{
    if (IsActiveScreenBuffer())
    {
        // Hand the handle to our internal structure to the font change trigger in case it updates it based on what's appropriate.
        if (ServiceLocator::LocateGlobals().pRender != nullptr)
        {
            ServiceLocator::LocateGlobals().pRender->TriggerFontChange(ServiceLocator::LocateGlobals().dpi,
                                                                       GetDesiredFont(),
                                                                       GetCurrentFont());

            NotifyGlyphWidthFontChanged();
        }
    }
}

void SCREEN_INFORMATION::UpdateFont(const FontInfo* const pfiNewFont)
{
    FontInfoDesired fiDesiredFont(*pfiNewFont);

    GetDesiredFont() = fiDesiredFont;

    RefreshFontWithRenderer();

    // If we're the active screen buffer...
    if (IsActiveScreenBuffer())
    {
        // If there is a window attached, let it know that it should try to update so the rows/columns are now accounting for the new font.
        IConsoleWindow* const pWindow = ServiceLocator::LocateConsoleWindow();
        if (nullptr != pWindow)
        {
            COORD coordViewport = GetViewport().Dimensions();
            pWindow->UpdateWindowSize(coordViewport);
        }
    }

    // If we're an alt buffer, also update our main buffer.
    if (_psiMainBuffer)
    {
        _psiMainBuffer->UpdateFont(pfiNewFont);
    }
}

// NOTE: This method was historically used to notify accessibility apps AND
// to aggregate drawing metadata to determine whether or not to use PolyTextOut.
// After the Nov 2015 graphics refactor, the metadata drawing flag calculation is no longer necessary.
// This now only notifies accessibility apps of a change.
void SCREEN_INFORMATION::NotifyAccessibilityEventing(const short sStartX,
                                                     const short sStartY,
                                                     const short sEndX,
                                                     const short sEndY)
{
    const CONSOLE_INFORMATION& gci = ServiceLocator::LocateGlobals().getConsoleInformation();

    // Fire off a winevent to let accessibility apps know what changed.
    if (IsActiveScreenBuffer())
    {
        const COORD coordScreenBufferSize = GetBufferSize().Dimensions();
        FAIL_FAST_IF(!(sEndX < coordScreenBufferSize.X));

        if (sStartX == sEndX && sStartY == sEndY)
        {
            try
            {
                const auto cellData = GetCellDataAt({ sStartX, sStartY });
                const LONG charAndAttr = MAKELONG(Utf16ToUcs2(cellData->Chars()),
                                                  gci.GenerateLegacyAttributes(cellData->TextAttr()));
                _pAccessibilityNotifier->NotifyConsoleUpdateSimpleEvent(MAKELONG(sStartX, sStartY),
                                                                        charAndAttr);
            }
            catch (...)
            {
                LOG_HR(wil::ResultFromCaughtException());
                return;
            }
        }
        else
        {
            _pAccessibilityNotifier->NotifyConsoleUpdateRegionEvent(MAKELONG(sStartX, sStartY),
                                                                    MAKELONG(sEndX, sEndY));
        }
        IConsoleWindow* pConsoleWindow = ServiceLocator::LocateConsoleWindow();
        if (pConsoleWindow)
        {
            LOG_IF_FAILED(pConsoleWindow->SignalUia(UIA_Text_TextChangedEventId));
            // TODO MSFT 7960168 do we really need this event to not signal?
            //pConsoleWindow->SignalUia(UIA_LayoutInvalidatedEventId);
        }
    }
}

#pragma endregion

#pragma region UI_Refresh

VOID SCREEN_INFORMATION::UpdateScrollBars()
{
    CONSOLE_INFORMATION& gci = ServiceLocator::LocateGlobals().getConsoleInformation();
    if (!IsActiveScreenBuffer())
    {
        return;
    }

    if (gci.Flags & CONSOLE_UPDATING_SCROLL_BARS)
    {
        return;
    }

    gci.Flags |= CONSOLE_UPDATING_SCROLL_BARS;

    if (ServiceLocator::LocateConsoleWindow() != nullptr)
    {
        ServiceLocator::LocateConsoleWindow()->PostUpdateScrollBars();
    }
}

VOID SCREEN_INFORMATION::InternalUpdateScrollBars()
{
    CONSOLE_INFORMATION& gci = ServiceLocator::LocateGlobals().getConsoleInformation();
    IConsoleWindow* const pWindow = ServiceLocator::LocateConsoleWindow();

    WI_ClearFlag(gci.Flags, CONSOLE_UPDATING_SCROLL_BARS);

    if (!IsActiveScreenBuffer())
    {
        return;
    }

    ResizingWindow++;

    if (pWindow != nullptr)
    {
        const auto buffer = GetBufferSize();

        // If this is the main buffer, make sure we enable both of the scroll bars.
        //      The alt buffer likely disabled the scroll bars, this is the only
        //      way to re-enable it.
        if (!_IsAltBuffer())
        {
            pWindow->EnableBothScrollBars();
        }

        pWindow->UpdateScrollBar(true,
                                 _IsAltBuffer() || gci.IsTerminalScrolling(),
                                 _viewport.Height(),
                                 gci.IsTerminalScrolling() ? _virtualBottom : buffer.BottomInclusive(),
                                 _viewport.Top());
        pWindow->UpdateScrollBar(false,
                                 _IsAltBuffer(),
                                 _viewport.Width(),
                                 buffer.RightInclusive(),
                                 _viewport.Left());
    }

    // Fire off an event to let accessibility apps know the layout has changed.
    _pAccessibilityNotifier->NotifyConsoleLayoutEvent();

    ResizingWindow--;
}

// Routine Description:
// - Modifies the size of the current viewport to match the width/height of the request given.
// - This will act like a resize operation from the bottom right corner of the window.
// Arguments:
// - pcoordSize - Requested viewport width/heights in characters
// Return Value:
// - <none>
void SCREEN_INFORMATION::SetViewportSize(const COORD* const pcoordSize)
{
    // If this is the alt buffer or a VT I/O buffer:
    //      first resize ourselves to match the new viewport
    //      then also make sure that the main buffer gets the same call
    //      (if necessary)
    if (_IsInPtyMode())
    {
        LOG_IF_FAILED(ResizeScreenBuffer(*pcoordSize, TRUE));

        if (_psiMainBuffer)
        {
            const auto bufferSize = GetBufferSize().Dimensions();

            _psiMainBuffer->SetViewportSize(&bufferSize);
        }
    }
    _InternalSetViewportSize(pcoordSize, false, false);
}

// Method Description:
// - Update the origin of the buffer's viewport. You can either move the
//      viewport with a delta relative to its current location, or set its
//      absolute origin. Either way leaves the dimensions of the viewport
//      unchanged. Also potentially updates our "virtual bottom", the last real
//      location of the viewport in the buffer.
//  Also notifies the window implementation to update its scrollbars.
// Arguments:
// - fAbsolute: If true, coordWindowOrigin is the absolute location of the origin of the new viewport.
//      If false, coordWindowOrigin is a delta to move the viewport relative to its current position.
// - coordWindowOrigin: Either the new absolute position of the origin of the
//      viewport, or a delta to add to the current viewport location.
// - updateBottom: If true, update our virtual bottom position. This should be
//      false if we're moving the viewport in response to the users scrolling up
//      and down in the buffer, but API calls should set this to true.
// Return Value:
// - STATUS_INVALID_PARAMETER if the new viewport would be outside the buffer,
//      else STATUS_SUCCESS
[[nodiscard]] NTSTATUS SCREEN_INFORMATION::SetViewportOrigin(const bool fAbsolute,
                                                             const COORD coordWindowOrigin,
                                                             const bool updateBottom)
{
    // calculate window size
    COORD WindowSize = _viewport.Dimensions();

    SMALL_RECT NewWindow;
    // if relative coordinates, figure out absolute coords.
    if (!fAbsolute)
    {
        if (coordWindowOrigin.X == 0 && coordWindowOrigin.Y == 0)
        {
            return STATUS_SUCCESS;
        }
        NewWindow.Left = _viewport.Left() + coordWindowOrigin.X;
        NewWindow.Top = _viewport.Top() + coordWindowOrigin.Y;
    }
    else
    {
        if (coordWindowOrigin == _viewport.Origin())
        {
            return STATUS_SUCCESS;
        }
        NewWindow.Left = coordWindowOrigin.X;
        NewWindow.Top = coordWindowOrigin.Y;
    }
    NewWindow.Right = (SHORT)(NewWindow.Left + WindowSize.X - 1);
    NewWindow.Bottom = (SHORT)(NewWindow.Top + WindowSize.Y - 1);

    const CONSOLE_INFORMATION& gci = ServiceLocator::LocateGlobals().getConsoleInformation();

    // If we're in terminal scrolling mode, and we're trying to set the viewport
    //      below the logical viewport, without updating our virtual bottom
    //      (the logical viewport's position), dont.
    //  Instead move us to the bottom of the logical viewport.
    if (gci.IsTerminalScrolling() && !updateBottom && NewWindow.Bottom > _virtualBottom)
    {
        const short delta = _virtualBottom - NewWindow.Bottom;
        NewWindow.Top += delta;
        NewWindow.Bottom += delta;
    }

    // see if new window origin would extend window beyond extent of screen buffer
    const COORD coordScreenBufferSize = GetBufferSize().Dimensions();
    if (NewWindow.Left < 0 ||
        NewWindow.Top < 0 ||
        NewWindow.Right < 0 ||
        NewWindow.Bottom < 0 ||
        NewWindow.Right >= coordScreenBufferSize.X ||
        NewWindow.Bottom >= coordScreenBufferSize.Y)
    {
        return STATUS_INVALID_PARAMETER;
    }

    if (IsActiveScreenBuffer() && ServiceLocator::LocateConsoleWindow() != nullptr)
    {
        // Tell the window that it needs to set itself to the new origin if we're the active buffer.
        ServiceLocator::LocateConsoleWindow()->ChangeViewport(NewWindow);
    }
    else
    {
        // Otherwise, just store the new position and go on.
        _viewport = Viewport::FromInclusive(NewWindow);
        Tracing::s_TraceWindowViewport(_viewport);
    }

    // Update our internal virtual bottom tracker if requested. This helps keep
    //      the viewport's logical position consistent from the perspective of a
    //      VT client application, even if the user scrolls the viewport with the mouse.
    if (updateBottom)
    {
        UpdateBottom();
    }

    return STATUS_SUCCESS;
}

bool SCREEN_INFORMATION::SendNotifyBeep() const
{
    if (IsActiveScreenBuffer())
    {
        if (ServiceLocator::LocateConsoleWindow() != nullptr)
        {
            return ServiceLocator::LocateConsoleWindow()->SendNotifyBeep();
        }
    }

    return false;
}

bool SCREEN_INFORMATION::PostUpdateWindowSize() const
{
    if (IsActiveScreenBuffer())
    {
        if (ServiceLocator::LocateConsoleWindow() != nullptr)
        {
            return ServiceLocator::LocateConsoleWindow()->PostUpdateWindowSize();
        }
    }

    return false;
}

// Routine Description:
// - Modifies the screen buffer and viewport dimensions when the available client area rendering space changes.
// Arguments:
// - prcClientNew - Client rectangle in pixels after this update
// - prcClientOld - Client rectangle in pixels before this update
// Return Value:
// - <none>
void SCREEN_INFORMATION::ProcessResizeWindow(const RECT* const prcClientNew,
                                             const RECT* const prcClientOld)
{
    if (_IsAltBuffer())
    {
        // Stash away the size of the window, we'll need to do this to the main when we pop back
        //  We set this on the main, so that main->alt(resize)->alt keeps the resize
        _psiMainBuffer->_fAltWindowChanged = true;
        _psiMainBuffer->_rcAltSavedClientNew = *prcClientNew;
        _psiMainBuffer->_rcAltSavedClientOld = *prcClientOld;
    }

    // 1.a In some modes, the screen buffer size needs to change on window size,
    //      so do that first.
    //      _AdjustScreenBuffer might hide the commandline. If it does so, it'll
    //      return S_OK instead of S_FALSE. In that case, we'll need to re-show
    //      the commandline ourselves once the viewport size is updated.
    //      (See 1.b below)
    const HRESULT adjustBufferSizeResult = _AdjustScreenBuffer(prcClientNew);
    LOG_IF_FAILED(adjustBufferSizeResult);

    // 2. Now calculate how large the new viewport should be
    COORD coordViewportSize;
    _CalculateViewportSize(prcClientNew, &coordViewportSize);

    // 3. And adjust the existing viewport to match the same dimensions.
    //      The old/new comparison is to figure out which side the window was resized from.
    _AdjustViewportSize(prcClientNew, prcClientOld, &coordViewportSize);

    // 1.b  If we did actually change the buffer size, then we need to show the
    //      commandline again. We hid it during _AdjustScreenBuffer, but we
    //      couldn't turn it back on until the Viewport was updated to the new
    //      size. See MSFT:19976291
    if (SUCCEEDED(adjustBufferSizeResult) && adjustBufferSizeResult != S_FALSE)
    {
        CommandLine& commandLine = CommandLine::Instance();
        commandLine.Show();
    }

    // 4. Finally, update the scroll bars.
    UpdateScrollBars();

    FAIL_FAST_IF(!(_viewport.Top() >= 0));
    // TODO MSFT: 17663344 - Audit call sites for this precondition. Extremely tiny offscreen windows.
    //FAIL_FAST_IF(!(_viewport.IsValid()));
}

#pragma endregion

#pragma region Support_Calculation

// Routine Description:
// - This helper converts client pixel areas into the number of characters that could fit into the client window.
// - It requires the buffer size to figure out whether it needs to reserve space for the scroll bars (or not).
// Arguments:
// - prcClientNew - Client region of window in pixels
// - coordBufferOld - Size of backing buffer in characters
// - pcoordClientNewCharacters - The maximum number of characters X by Y that can be displayed in the window with the given backing buffer.
// Return Value:
// - S_OK if math was successful. Check with SUCCEEDED/FAILED macro.
[[nodiscard]] HRESULT SCREEN_INFORMATION::_AdjustScreenBufferHelper(const RECT* const prcClientNew,
                                                                    const COORD coordBufferOld,
                                                                    _Out_ COORD* const pcoordClientNewCharacters)
{
    // Get the font size ready.
    COORD const coordFontSize = GetScreenFontSize();

    // We cannot operate if the font size is 0. This shouldn't happen, but stop early if it does.
    RETURN_HR_IF(E_NOT_VALID_STATE, 0 == coordFontSize.X || 0 == coordFontSize.Y);

    // Find out how much client space we have to work with in the new area.
    SIZE sizeClientNewPixels = { 0 };
    sizeClientNewPixels.cx = RECT_WIDTH(prcClientNew);
    sizeClientNewPixels.cy = RECT_HEIGHT(prcClientNew);

    // Subtract out scroll bar space if scroll bars will be necessary.
    bool fIsHorizontalVisible = false;
    bool fIsVerticalVisible = false;
    s_CalculateScrollbarVisibility(prcClientNew, &coordBufferOld, &coordFontSize, &fIsHorizontalVisible, &fIsVerticalVisible);

    if (fIsHorizontalVisible)
    {
        sizeClientNewPixels.cy -= ServiceLocator::LocateGlobals().sHorizontalScrollSize;
    }

    if (fIsVerticalVisible)
    {
        sizeClientNewPixels.cx -= ServiceLocator::LocateGlobals().sVerticalScrollSize;
    }

    // Now with the scroll bars removed, calculate how many characters could fit into the new window area.
    pcoordClientNewCharacters->X = (SHORT)(sizeClientNewPixels.cx / coordFontSize.X);
    pcoordClientNewCharacters->Y = (SHORT)(sizeClientNewPixels.cy / coordFontSize.Y);

    // If the new client is too tiny, our viewport will be 1x1.
    pcoordClientNewCharacters->X = std::max(pcoordClientNewCharacters->X, 1i16);
    pcoordClientNewCharacters->Y = std::max(pcoordClientNewCharacters->Y, 1i16);
    return S_OK;
}

// Routine Description:
// - Modifies the size of the backing text buffer when the window changes to support "intuitive" resizing modes by grabbing the window edges.
// - This function will compensate for scroll bars.
// - Buffer size changes will happen internally to this function.
// Arguments:
// - prcClientNew - Client rectangle in pixels after this update
// Return Value:
// - appropriate HRESULT
[[nodiscard]] HRESULT SCREEN_INFORMATION::_AdjustScreenBuffer(const RECT* const prcClientNew)
{
    const CONSOLE_INFORMATION& gci = ServiceLocator::LocateGlobals().getConsoleInformation();
    // Prepare the buffer sizes.
    // We need the main's size here to maintain the right scrollbar visibility.
    COORD const coordBufferSizeOld = _IsAltBuffer() ? _psiMainBuffer->GetBufferSize().Dimensions() : GetBufferSize().Dimensions();
    COORD coordBufferSizeNew = coordBufferSizeOld;

    // First figure out how many characters we could fit into the new window given the old buffer size
    COORD coordClientNewCharacters;

    RETURN_IF_FAILED(_AdjustScreenBufferHelper(prcClientNew, coordBufferSizeOld, &coordClientNewCharacters));

    // If we're in wrap text mode, then we want to be fixed to the window size. So use the character calculation we just got
    // to fix the buffer and window width together.
    if (gci.GetWrapText())
    {
        coordBufferSizeNew.X = coordClientNewCharacters.X;
    }

    // Reanalyze scroll bars in case we fixed the edge together for word wrap.
    // Use the new buffer client size.
    RETURN_IF_FAILED(_AdjustScreenBufferHelper(prcClientNew, coordBufferSizeNew, &coordClientNewCharacters));

    // Now reanalyze the buffer size and grow if we can fit more characters into the window no matter the console mode.
    if (_IsInPtyMode())
    {
        // The alt buffer always wants to be exactly the size of the screen, never more or less.
        // This prevents scrollbars when you increase the alt buffer size, then decrease it.
        // Can't have a buffer dimension of 0 - that'll cause divide by zeros in the future.
        coordBufferSizeNew.X = std::max(coordClientNewCharacters.X, 1i16);
        coordBufferSizeNew.Y = std::max(coordClientNewCharacters.Y, 1i16);
    }
    else
    {
        if (coordClientNewCharacters.X > coordBufferSizeNew.X)
        {
            coordBufferSizeNew.X = coordClientNewCharacters.X;
        }
        if (coordClientNewCharacters.Y > coordBufferSizeNew.Y)
        {
            coordBufferSizeNew.Y = coordClientNewCharacters.Y;
        }
    }

    HRESULT hr = S_FALSE;

    // Only attempt to modify the buffer if something changed. Expensive operation.
    if (coordBufferSizeOld.X != coordBufferSizeNew.X ||
        coordBufferSizeOld.Y != coordBufferSizeNew.Y)
    {
        CommandLine& commandLine = CommandLine::Instance();

        // TODO: Deleting and redrawing the command line during resizing can cause flickering. See: http://osgvsowi/658439
        // 1. Delete input string if necessary (see menu.c)
        commandLine.Hide(FALSE);
        _textBuffer->GetCursor().SetIsVisible(false);

        // 2. Call the resize screen buffer method (expensive) to redimension the backing buffer (and reflow)
        LOG_IF_FAILED(ResizeScreenBuffer(coordBufferSizeNew, FALSE));

        // MSFT:19976291 Don't re-show the commandline here. We need to wait for
        //      the viewport to also get resized before we can re-show the commandline.
        //      ProcessResizeWindow will call commandline.Show() for us.
        _textBuffer->GetCursor().SetIsVisible(true);

        // Return S_OK, to indicate we succeeded and actually did something.
        hr = S_OK;
    }

    return hr;
}

// Routine Description:
// - Calculates what width/height the viewport must have to consume all the available space in the given client area.
// - This compensates for scroll bars and will leave space in the client area for the bars if necessary.
// Arguments:
// - prcClientArea - The client rectangle in pixels of available rendering space.
// - pcoordSize - Filled with the width/height to which the viewport should be set.
// Return Value:
// - <none>
void SCREEN_INFORMATION::_CalculateViewportSize(const RECT* const prcClientArea, _Out_ COORD* const pcoordSize)
{
    COORD const coordBufferSize = GetBufferSize().Dimensions();
    COORD const coordFontSize = GetScreenFontSize();

    SIZE sizeClientPixels = { 0 };
    sizeClientPixels.cx = RECT_WIDTH(prcClientArea);
    sizeClientPixels.cy = RECT_HEIGHT(prcClientArea);

    bool fIsHorizontalVisible;
    bool fIsVerticalVisible;
    s_CalculateScrollbarVisibility(prcClientArea,
                                   &coordBufferSize,
                                   &coordFontSize,
                                   &fIsHorizontalVisible,
                                   &fIsVerticalVisible);

    if (fIsHorizontalVisible)
    {
        sizeClientPixels.cy -= ServiceLocator::LocateGlobals().sHorizontalScrollSize;
    }

    if (fIsVerticalVisible)
    {
        sizeClientPixels.cx -= ServiceLocator::LocateGlobals().sVerticalScrollSize;
    }

    pcoordSize->X = (SHORT)(sizeClientPixels.cx / coordFontSize.X);
    pcoordSize->Y = (SHORT)(sizeClientPixels.cy / coordFontSize.Y);
}

// Routine Description:
// - Modifies the size of the current viewport to match the width/height of the request given.
// - Must specify which corner to adjust from. Default to false/false to resize from the bottom right corner.
// Arguments:
// - pcoordSize - Requested viewport width/heights in characters
// - fResizeFromTop - If false, will trim/add to bottom of viewport first. If true, will trim/add to top.
// - fResizeFromBottom - If false, will trim/add to top of viewport first. If true, will trim/add to left.
// Return Value:
// - <none>
void SCREEN_INFORMATION::_InternalSetViewportSize(const COORD* const pcoordSize,
                                                  const bool fResizeFromTop,
                                                  const bool fResizeFromLeft)
{
    const short DeltaX = pcoordSize->X - _viewport.Width();
    const short DeltaY = pcoordSize->Y - _viewport.Height();
    const COORD coordScreenBufferSize = GetBufferSize().Dimensions();

    // do adjustments on a copy that's easily manipulated.
    SMALL_RECT srNewViewport = _viewport.ToInclusive();

    // Now we need to determine what our new Window size should
    // be. Note that Window here refers to the character/row window.
    if (fResizeFromLeft)
    {
        // we're being horizontally sized from the left border
        const SHORT sLeftProposed = (srNewViewport.Left - DeltaX);
        if (sLeftProposed >= 0)
        {
            // there's enough room in the backlog to just expand left
            srNewViewport.Left -= DeltaX;
        }
        else
        {
            // if we're resizing horizontally, we want to show as much
            // content above as we can, but we can't show more
            // than the left of the window
            srNewViewport.Left = 0;
            srNewViewport.Right += (SHORT)abs(sLeftProposed);
        }
    }
    else
    {
        // we're being horizontally sized from the right border
        const SHORT sRightProposed = (srNewViewport.Right + DeltaX);
        if (sRightProposed <= (coordScreenBufferSize.X - 1))
        {
            srNewViewport.Right += DeltaX;
        }
        else
        {
            srNewViewport.Right = (coordScreenBufferSize.X - 1);
            srNewViewport.Left -= (sRightProposed - (coordScreenBufferSize.X - 1));
        }
    }

    if (fResizeFromTop)
    {
        const SHORT sTopProposed = (srNewViewport.Top - DeltaY);
        // we're being vertically sized from the top border
        if (sTopProposed >= 0)
        {
            // Special case: Only modify the top position if we're not
            // on the 0th row of the buffer.

            // If we're on the 0th row, people expect it to stay stuck
            // to the top of the window, not to start collapsing down
            // and hiding the top rows.
            if (srNewViewport.Top > 0)
            {
                // there's enough room in the backlog to just expand the top
                srNewViewport.Top -= DeltaY;
            }
            else
            {
                // If we didn't adjust the top, we need to trim off
                // the number of rows from the bottom instead.
                // NOTE: It's += because DeltaY will be negative
                // already for this circumstance.
                FAIL_FAST_IF(!(DeltaY <= 0));
                srNewViewport.Bottom += DeltaY;
            }
        }
        else
        {
            // if we're resizing vertically, we want to show as much
            // content above as we can, but we can't show more
            // than the top of the window
            srNewViewport.Top = 0;
            srNewViewport.Bottom += (SHORT)abs(sTopProposed);
        }
    }
    else
    {
        // we're being vertically sized from the bottom border
        const SHORT sBottomProposed = (srNewViewport.Bottom + DeltaY);
        if (sBottomProposed <= (coordScreenBufferSize.Y - 1))
        {
            // If the new bottom is supposed to be before the final line of the buffer
            // Check to ensure that we don't hide the prompt by collapsing the window.

            // The final valid end position will be the coordinates of
            // the last character displayed (including any characters
            // in the input line)
            COORD coordValidEnd;
            Selection::Instance().GetValidAreaBoundaries(nullptr, &coordValidEnd);

            // If the bottom of the window when adjusted would be
            // above the final line of valid text...
            if (srNewViewport.Bottom + DeltaY < coordValidEnd.Y)
            {
                // Adjust the top of the window instead of the bottom
                // (so the lines slide upward)
                srNewViewport.Top -= DeltaY;

                // If we happened to move the top of the window past
                // the 0th row (first row in the buffer)
                if (srNewViewport.Top < 0)
                {
                    // Find the amount we went past 0, correct the top
                    // of the window back to 0, and instead adjust the
                    // bottom even though it will cause us to lose the
                    // prompt line.
                    const short cRemainder = 0 - srNewViewport.Top;
                    srNewViewport.Top += cRemainder;
                    FAIL_FAST_IF(!(srNewViewport.Top == 0));
                    srNewViewport.Bottom += cRemainder;
                }
            }
            else
            {
                srNewViewport.Bottom += DeltaY;
            }
        }
        else
        {
            srNewViewport.Bottom = (coordScreenBufferSize.Y - 1);
            srNewViewport.Top -= (sBottomProposed - (coordScreenBufferSize.Y - 1));
        }
    }

    // Ensure the viewport is valid.
    // We can't have a negative left or top.
    if (srNewViewport.Left < 0)
    {
        srNewViewport.Right -= srNewViewport.Left;
        srNewViewport.Left = 0;
    }

    if (srNewViewport.Top < 0)
    {
        srNewViewport.Bottom -= srNewViewport.Top;
        srNewViewport.Top = 0;
    }

    // Bottom and right cannot pass the final characters in the array.
    srNewViewport.Right = std::min(srNewViewport.Right, gsl::narrow<SHORT>(coordScreenBufferSize.X - 1));
    srNewViewport.Bottom = std::min(srNewViewport.Bottom, gsl::narrow<SHORT>(coordScreenBufferSize.Y - 1));

    // See MSFT:19917443
    // If we're in terminal scrolling mode, and we've changed the height of the
    //      viewport, the new viewport's bottom to the _virtualBottom.
    // GH#1206 - Only do this if the viewport is _growing_ in height. This can
    // cause unexpected behavior if we try to anchor the _virtualBottom to a
    // position that will be greater than the height of the buffer.
    const auto& gci = ServiceLocator::LocateGlobals().getConsoleInformation();
    auto newViewport = Viewport::FromInclusive(srNewViewport);
    if (gci.IsTerminalScrolling() && newViewport.Height() >= _viewport.Height())
    {
        const short newTop = static_cast<short>(std::max(0, _virtualBottom - (newViewport.Height() - 1)));

        newViewport = Viewport::FromDimensions(COORD({ newViewport.Left(), newTop }), newViewport.Dimensions());
    }

    _viewport = newViewport;
    UpdateBottom();
    Tracing::s_TraceWindowViewport(_viewport);
}

// Routine Description:
// - Modifies the size of the current viewport to match the width/height of the request given.
// - Uses the old and new client areas to determine which side the window was resized from.
// Arguments:
// - prcClientNew - Client rectangle in pixels after this update
// - prcClientOld - Client rectangle in pixels before this update
// - pcoordSize - Requested viewport width/heights in characters
// Return Value:
// - <none>
void SCREEN_INFORMATION::_AdjustViewportSize(const RECT* const prcClientNew,
                                             const RECT* const prcClientOld,
                                             const COORD* const pcoordSize)
{
    // If the left is the only one that changed (and not the right
    // also), then adjust from the left. Otherwise if the right
    // changes or both changed, bias toward leaving the top-left
    // corner in place and resize from the bottom right.
    // --
    // Resizing from the bottom right is more expected by
    // users. Normally only one dimension (or one corner) will change
    // at a time if the user is moving it. However, if the window is
    // being dragged and forced to resize at a monitor boundary, all 4
    // will change. In this case especially, users expect the top left
    // to stay in place and the bottom right to adapt.
    bool const fResizeFromLeft = prcClientNew->left != prcClientOld->left &&
                                 prcClientNew->right == prcClientOld->right;
    bool const fResizeFromTop = prcClientNew->top != prcClientOld->top &&
                                prcClientNew->bottom == prcClientOld->bottom;

    const Viewport oldViewport = Viewport(_viewport);

    _InternalSetViewportSize(pcoordSize, fResizeFromTop, fResizeFromLeft);

    // MSFT 13194969, related to 12092729.
    // If we're in virtual terminal mode, and the viewport dimensions change,
    //      send a WindowBufferSizeEvent. If the client wants VT mode, then they
    //      probably want the viewport resizes, not just the screen buffer
    //      resizes. This does change the behavior of the API for v2 callers,
    //      but only callers who've requested VT mode. In 12092729, we enabled
    //      sending notifications from window resizes in cases where the buffer
    //      didn't resize, so this applies the same expansion to resizes using
    //      the window, not the API.
    if (IsInVirtualTerminalInputMode())
    {
        if ((_viewport.Width() != oldViewport.Width()) ||
            (_viewport.Height() != oldViewport.Height()))
        {
            ScreenBufferSizeChange(GetBufferSize().Dimensions());
        }
    }
}

// Routine Description:
// - From a window client area in pixels, a buffer size, and the font size, this will determine
//   whether scroll bars will need to be shown (and consume a portion of the client area) for the
//   given buffer to be rendered.
// Arguments:
// - prcClientArea - Client area in pixels of the available space for rendering
// - pcoordBufferSize - Buffer size in characters
// - pcoordFontSize - Font size in pixels per character
// - pfIsHorizontalVisible - Indicates whether the horizontal scroll
//   bar (consuming vertical space) will need to be visible
// - pfIsVerticalVisible - Indicates whether the vertical scroll bar
//   (consuming horizontal space) will need to be visible
// Return Value:
// - <none>
void SCREEN_INFORMATION::s_CalculateScrollbarVisibility(const RECT* const prcClientArea,
                                                        const COORD* const pcoordBufferSize,
                                                        const COORD* const pcoordFontSize,
                                                        _Out_ bool* const pfIsHorizontalVisible,
                                                        _Out_ bool* const pfIsVerticalVisible)
{
    // Start with bars not visible as the initial state of the client area doesn't account for scroll bars.
    *pfIsHorizontalVisible = false;
    *pfIsVerticalVisible = false;

    // Set up the client area in pixels
    SIZE sizeClientPixels = { 0 };
    sizeClientPixels.cx = RECT_WIDTH(prcClientArea);
    sizeClientPixels.cy = RECT_HEIGHT(prcClientArea);

    // Set up the buffer area in pixels by multiplying the size by the font size scale factor
    SIZE sizeBufferPixels = { 0 };
    sizeBufferPixels.cx = pcoordBufferSize->X * pcoordFontSize->X;
    sizeBufferPixels.cy = pcoordBufferSize->Y * pcoordFontSize->Y;

    // Now figure out whether we need one or both scroll bars.
    // Showing a scroll bar in one direction may necessitate showing
    // the scroll bar in the other (as it will consume client area
    // space).

    if (sizeBufferPixels.cx > sizeClientPixels.cx)
    {
        *pfIsHorizontalVisible = true;

        // If we have a horizontal bar, remove it from available
        // vertical space and check that remaining client area is
        // enough.
        sizeClientPixels.cy -= ServiceLocator::LocateGlobals().sHorizontalScrollSize;

        if (sizeBufferPixels.cy > sizeClientPixels.cy)
        {
            *pfIsVerticalVisible = true;
        }
    }
    else if (sizeBufferPixels.cy > sizeClientPixels.cy)
    {
        *pfIsVerticalVisible = true;

        // If we have a vertical bar, remove it from available
        // horizontal space and check that remaining client area is
        // enough.
        sizeClientPixels.cx -= ServiceLocator::LocateGlobals().sVerticalScrollSize;

        if (sizeBufferPixels.cx > sizeClientPixels.cx)
        {
            *pfIsHorizontalVisible = true;
        }
    }
}

bool SCREEN_INFORMATION::IsMaximizedBoth() const
{
    return IsMaximizedX() && IsMaximizedY();
}

bool SCREEN_INFORMATION::IsMaximizedX() const
{
    // If the viewport is displaying the entire size of the allocated buffer, it's maximized.
    return _viewport.Left() == 0 && (_viewport.Width() == GetBufferSize().Width());
}

bool SCREEN_INFORMATION::IsMaximizedY() const
{
    // If the viewport is displaying the entire size of the allocated buffer, it's maximized.
    return _viewport.Top() == 0 && (_viewport.Height() == GetBufferSize().Height());
}

#pragma endregion

// Routine Description:
// - This is a screen resize algorithm which will reflow the ends of lines based on the
//   line wrap state used for clipboard line-based copy.
// Arguments:
// - <in> Coordinates of the new screen size
// Return Value:
// - Success if successful. Invalid parameter if screen buffer size is unexpected. No memory if allocation failed.
[[nodiscard]] NTSTATUS SCREEN_INFORMATION::ResizeWithReflow(const COORD coordNewScreenSize)
{
    if ((USHORT)coordNewScreenSize.X >= SHORT_MAX || (USHORT)coordNewScreenSize.Y >= SHORT_MAX)
    {
        RIPMSG2(RIP_WARNING, "Invalid screen buffer size (0x%x, 0x%x)", coordNewScreenSize.X, coordNewScreenSize.Y);
        return STATUS_INVALID_PARAMETER;
    }

    // First allocate a new text buffer to take the place of the current one.
    std::unique_ptr<TextBuffer> newTextBuffer;
    try
    {
        newTextBuffer = std::make_unique<TextBuffer>(coordNewScreenSize,
                                                     GetAttributes(),
                                                     0,
                                                     _renderTarget); // temporarily set size to 0 so it won't render.
    }
    catch (...)
    {
        return NTSTATUS_FROM_HRESULT(wil::ResultFromCaughtException());
    }

    // Save cursor's relative height versus the viewport
    SHORT const sCursorHeightInViewportBefore = _textBuffer->GetCursor().GetPosition().Y - _viewport.Top();

    // skip any drawing updates that might occur until we swap _textBuffer with the new buffer or we exit early.
    newTextBuffer->GetCursor().StartDeferDrawing();
    _textBuffer->GetCursor().StartDeferDrawing();
    // we're capturing _textBuffer by reference here because when we exit, we want to EndDefer on the current active buffer.
    auto endDefer = wil::scope_exit([&]() noexcept { _textBuffer->GetCursor().EndDeferDrawing(); });

    HRESULT hr = TextBuffer::Reflow(*_textBuffer.get(), *newTextBuffer.get(), std::nullopt, std::nullopt);

    if (SUCCEEDED(hr))
    {
        Cursor& newCursor = newTextBuffer->GetCursor();
        // Adjust the viewport so the cursor doesn't wildly fly off up or down.
        SHORT const sCursorHeightInViewportAfter = newCursor.GetPosition().Y - _viewport.Top();
        COORD coordCursorHeightDiff = { 0 };
        coordCursorHeightDiff.Y = sCursorHeightInViewportAfter - sCursorHeightInViewportBefore;
        LOG_IF_FAILED(SetViewportOrigin(false, coordCursorHeightDiff, true));

        _textBuffer.swap(newTextBuffer);
    }

    return NTSTATUS_FROM_HRESULT(hr);
}

//
// Routine Description:
// - This is the legacy screen resize with minimal changes
// Arguments:
// - coordNewScreenSize - new size of screen.
// Return Value:
// - Success if successful. Invalid parameter if screen buffer size is unexpected. No memory if allocation failed.
[[nodiscard]] NTSTATUS SCREEN_INFORMATION::ResizeTraditional(const COORD coordNewScreenSize)
{
    return NTSTATUS_FROM_HRESULT(_textBuffer->ResizeTraditional(coordNewScreenSize));
}

//
// Routine Description:
// - This routine resizes the screen buffer.
// Arguments:
// - NewScreenSize - new size of screen in characters
// - DoScrollBarUpdate - indicates whether to update scroll bars at the end
// Return Value:
// - Success if successful. Invalid parameter if screen buffer size is unexpected. No memory if allocation failed.
[[nodiscard]] NTSTATUS SCREEN_INFORMATION::ResizeScreenBuffer(const COORD coordNewScreenSize,
                                                              const bool fDoScrollBarUpdate)
{
    // If the size hasn't actually changed, do nothing.
    if (coordNewScreenSize == GetBufferSize().Dimensions())
    {
        return STATUS_SUCCESS;
    }

    CONSOLE_INFORMATION& gci = ServiceLocator::LocateGlobals().getConsoleInformation();
    NTSTATUS status = STATUS_SUCCESS;

    // If we're in conpty mode, suppress any immediate painting we might do
    // during the resize.
    if (gci.IsInVtIoMode())
    {
        gci.GetVtIo()->BeginResize();
    }
    auto endResize = wil::scope_exit([&] {
        if (gci.IsInVtIoMode())
        {
            gci.GetVtIo()->EndResize();
        }
    });

    // cancel any active selection before resizing or it will not necessarily line up with the new buffer positions
    Selection::Instance().ClearSelection();

    // cancel any popups before resizing or they will not necessarily line up with new buffer positions
    CommandLine::Instance().EndAllPopups();

    const bool fWrapText = gci.GetWrapText();
    if (fWrapText)
    {
        status = ResizeWithReflow(coordNewScreenSize);
    }
    else
    {
        status = NTSTATUS_FROM_HRESULT(ResizeTraditional(coordNewScreenSize));
    }

    if (NT_SUCCESS(status))
    {
        NotifyAccessibilityEventing(0, 0, (SHORT)(coordNewScreenSize.X - 1), (SHORT)(coordNewScreenSize.Y - 1));

        if ((!ConvScreenInfo))
        {
            if (FAILED(ConsoleImeResizeCompStrScreenBuffer(coordNewScreenSize)))
            {
                // If something went wrong, just bail out.
                return STATUS_INVALID_HANDLE;
            }
        }

        // Fire off an event to let accessibility apps know the layout has changed.
        if (IsActiveScreenBuffer())
        {
            _pAccessibilityNotifier->NotifyConsoleLayoutEvent();
        }

        if (fDoScrollBarUpdate)
        {
            UpdateScrollBars();
        }
        ScreenBufferSizeChange(coordNewScreenSize);
    }

    return status;
}

// Routine Description:
// - Given a rectangle containing screen buffer coordinates (character-level positioning, not pixel)
//   This method will trim the rectangle to ensure it is within the buffer.
//   For example, if the rectangle given has a right position of 85, but the current screen buffer
//   is only reaching from 0-79, then the right position will be set to 79.
// Arguments:
// - psrRect - Pointer to rectangle holding data to be trimmed
// Return Value:
// - <none>
void SCREEN_INFORMATION::ClipToScreenBuffer(_Inout_ SMALL_RECT* const psrClip) const
{
    const auto bufferSize = GetBufferSize();

    psrClip->Left = std::max(psrClip->Left, bufferSize.Left());
    psrClip->Top = std::max(psrClip->Top, bufferSize.Top());
    psrClip->Right = std::min(psrClip->Right, bufferSize.RightInclusive());
    psrClip->Bottom = std::min(psrClip->Bottom, bufferSize.BottomInclusive());
}

void SCREEN_INFORMATION::MakeCurrentCursorVisible()
{
    MakeCursorVisible(_textBuffer->GetCursor().GetPosition());
}

// Routine Description:
// - This routine sets the cursor size and visibility both in the data
//      structures and on the screen. Also updates the cursor information of
//      this buffer's main buffer, if this buffer is an alt buffer.
// Arguments:
// - Size - cursor size
// - Visible - cursor visibility
// Return Value:
// - None
void SCREEN_INFORMATION::SetCursorInformation(const ULONG Size,
                                              const bool Visible) noexcept
{
    Cursor& cursor = _textBuffer->GetCursor();
    const auto originalSize = cursor.GetSize();

    cursor.SetSize(Size);
    cursor.SetIsVisible(Visible);

    // If we are just trying to change the visibility, we don't want to reset
    // the cursor type. We only need to force it to the Legacy style if the
    // size is actually being changed.
    if (Size != originalSize)
    {
        cursor.SetType(CursorType::Legacy);
    }

    // If we're an alt buffer, also update our main buffer.
    // Users of the API expect both to be set - this can't be set by VT
    if (_psiMainBuffer)
    {
        _psiMainBuffer->SetCursorInformation(Size, Visible);
    }
}

// Routine Description:
// - This routine sets the cursor color. Also updates the cursor information of
//      this buffer's main buffer, if this buffer is an alt buffer.
// Arguments:
// - Color - The new color to set the cursor to
// - setMain - If true, propagate change to main buffer as well.
// Return Value:
// - None
void SCREEN_INFORMATION::SetCursorColor(const unsigned int Color, const bool setMain) noexcept
{
    Cursor& cursor = _textBuffer->GetCursor();

    cursor.SetColor(Color);

    // If we're an alt buffer, DON'T propagate this setting up to the main buffer.
    // We don't want to pollute that buffer with this state,
    // UNLESS we're getting called from the propsheet, then we DO want to update this.
    if (_psiMainBuffer && setMain)
    {
        _psiMainBuffer->SetCursorColor(Color);
    }
}

// Routine Description:
// - This routine sets the cursor shape both in the data
//      structures and on the screen. Also updates the cursor information of
//      this buffer's main buffer, if this buffer is an alt buffer.
// Arguments:
// - Type - The new shape to set the cursor to
// - setMain - If true, propagate change to main buffer as well.
// Return Value:
// - None
void SCREEN_INFORMATION::SetCursorType(const CursorType Type, const bool setMain) noexcept
{
    Cursor& cursor = _textBuffer->GetCursor();

    cursor.SetType(Type);

    // If we're an alt buffer, DON'T propagate this setting up to the main buffer.
    // We don't want to pollute that buffer with this state,
    // UNLESS we're getting called from the propsheet, then we DO want to update this.
    if (_psiMainBuffer && setMain)
    {
        _psiMainBuffer->SetCursorType(Type);
    }
}

// Routine Description:
// - This routine sets a flag saying whether the cursor should be displayed
//   with its default size or it should be modified to indicate the
//   insert/overtype mode has changed.
// Arguments:
// - ScreenInfo - pointer to screen info structure.
// - DoubleCursor - should we indicated non-normal mode
// Return Value:
// - None
void SCREEN_INFORMATION::SetCursorDBMode(const bool DoubleCursor)
{
    Cursor& cursor = _textBuffer->GetCursor();

    if ((cursor.IsDouble() != DoubleCursor))
    {
        cursor.SetIsDouble(DoubleCursor);
    }

    // If we're an alt buffer, also update our main buffer.
    if (_psiMainBuffer)
    {
        _psiMainBuffer->SetCursorDBMode(DoubleCursor);
    }
}

// Routine Description:
// - This routine sets the cursor position in the data structures and on the screen.
// Arguments:
// - ScreenInfo - pointer to screen info structure.
// - Position - new position of cursor
// - TurnOn - true if cursor should be left on, false if should be left off
// Return Value:
// - Status
[[nodiscard]] NTSTATUS SCREEN_INFORMATION::SetCursorPosition(const COORD Position, const bool TurnOn)
{
    const CONSOLE_INFORMATION& gci = ServiceLocator::LocateGlobals().getConsoleInformation();
    Cursor& cursor = _textBuffer->GetCursor();

    //
    // Ensure that the cursor position is within the constraints of the screen
    // buffer.
    //
    const COORD coordScreenBufferSize = GetBufferSize().Dimensions();
    if (Position.X >= coordScreenBufferSize.X || Position.Y >= coordScreenBufferSize.Y || Position.X < 0 || Position.Y < 0)
    {
        return STATUS_INVALID_PARAMETER;
    }

    // In GH#5291, we experimented with manually breaking the line on all cursor
    // movements here. As we print lines into the buffer, we mark lines as
    // wrapped when we print the last cell of the row, not the first cell of the
    // subsequent row (the row the first line wrapped onto).
    //
<<<<<<< HEAD
    // Logically, we thought that manaully breaking lines when we move the
=======
    // Logically, we thought that manually breaking lines when we move the
>>>>>>> fe3f5288
    // cursor was a good idea. We however, did not have the time to fully
    // validate that this was the correct answer, and a simpler solution for the
    // bug on hand was found. Furthermore, we thought it would be a more
    // comprehensive solution to only mark lines as wrapped when we print the
    // first cell of the second row, which would require some WriteCharsLegacy
    // work.

    cursor.SetPosition(Position);

    // If the cursor has moved below the virtual bottom, the bottom should be updated.
    if (Position.Y > _virtualBottom)
    {
        _virtualBottom = Position.Y;
    }

    // if we have the focus, adjust the cursor state
    if (gci.Flags & CONSOLE_HAS_FOCUS)
    {
        if (TurnOn)
        {
            cursor.SetDelay(false);
            cursor.SetIsOn(true);
        }
        else
        {
            cursor.SetDelay(true);
        }
        cursor.SetHasMoved(true);
    }

    return STATUS_SUCCESS;
}

void SCREEN_INFORMATION::MakeCursorVisible(const COORD CursorPosition, const bool updateBottom)
{
    COORD WindowOrigin;

    if (CursorPosition.X > _viewport.RightInclusive())
    {
        WindowOrigin.X = CursorPosition.X - _viewport.RightInclusive();
    }
    else if (CursorPosition.X < _viewport.Left())
    {
        WindowOrigin.X = CursorPosition.X - _viewport.Left();
    }
    else
    {
        WindowOrigin.X = 0;
    }

    if (CursorPosition.Y > _viewport.BottomInclusive())
    {
        WindowOrigin.Y = CursorPosition.Y - _viewport.BottomInclusive();
    }
    else if (CursorPosition.Y < _viewport.Top())
    {
        WindowOrigin.Y = CursorPosition.Y - _viewport.Top();
    }
    else
    {
        WindowOrigin.Y = 0;
    }

    if (WindowOrigin.X != 0 || WindowOrigin.Y != 0)
    {
        LOG_IF_FAILED(SetViewportOrigin(false, WindowOrigin, updateBottom));
    }
}

// Method Description:
// - Sets the scroll margins for this buffer.
// Arguments:
// - margins: The new values of the scroll margins, *relative to the viewport*
void SCREEN_INFORMATION::SetScrollMargins(const Viewport margins)
{
    _scrollMargins = margins;
}

// Method Description:
// - Returns the scrolling margins boundaries for this screen buffer, relative
//      to the origin of the text buffer. Most callers will want the absolute
//      positions of the margins, though they are set and stored relative to
//      origin of the viewport.
// Arguments:
// - <none>
Viewport SCREEN_INFORMATION::GetAbsoluteScrollMargins() const
{
    return _viewport.ConvertFromOrigin(_scrollMargins);
}

// Method Description:
// - Returns the scrolling margins boundaries for this screen buffer, relative
//      to the current viewport.
// Arguments:
// - <none>
Viewport SCREEN_INFORMATION::GetRelativeScrollMargins() const
{
    return _scrollMargins;
}

// Routine Description:
// - Retrieves the active buffer of this buffer. If this buffer has an
//     alternate buffer, this is the alternate buffer. Otherwise, it is this buffer.
// Parameters:
// - None
// Return value:
// - a reference to this buffer's active buffer.
SCREEN_INFORMATION& SCREEN_INFORMATION::GetActiveBuffer()
{
    return const_cast<SCREEN_INFORMATION&>(static_cast<const SCREEN_INFORMATION* const>(this)->GetActiveBuffer());
}

const SCREEN_INFORMATION& SCREEN_INFORMATION::GetActiveBuffer() const
{
    if (_psiAlternateBuffer != nullptr)
    {
        return *_psiAlternateBuffer;
    }
    return *this;
}

// Routine Description:
// - Retrieves the main buffer of this buffer. If this buffer has an
//     alternate buffer, this is the main buffer. Otherwise, it is this buffer's main buffer.
//     The main buffer is not necessarily the active buffer.
// Parameters:
// - None
// Return value:
// - a reference to this buffer's main buffer.
SCREEN_INFORMATION& SCREEN_INFORMATION::GetMainBuffer()
{
    return const_cast<SCREEN_INFORMATION&>(static_cast<const SCREEN_INFORMATION* const>(this)->GetMainBuffer());
}

const SCREEN_INFORMATION& SCREEN_INFORMATION::GetMainBuffer() const
{
    if (_psiMainBuffer != nullptr)
    {
        return *_psiMainBuffer;
    }
    return *this;
}

// Routine Description:
// - Instantiates a new buffer to be used as an alternate buffer. This buffer
//     does not have a driver handle associated with it and shares a state
//     machine with the main buffer it belongs to.
// TODO: MSFT:19817348 Don't create alt screenbuffer's via an out SCREEN_INFORMATION**
// Parameters:
// - ppsiNewScreenBuffer - a pointer to receive the newly created buffer.
// Return value:
// - STATUS_SUCCESS if handled successfully. Otherwise, an appropriate status code indicating the error.
[[nodiscard]] NTSTATUS SCREEN_INFORMATION::_CreateAltBuffer(_Out_ SCREEN_INFORMATION** const ppsiNewScreenBuffer)
{
    // Create new screen buffer.
    COORD WindowSize = _viewport.Dimensions();

    const FontInfo& existingFont = GetCurrentFont();

    // The buffer needs to be initialized with the standard erase attributes,
    // i.e. the current background color, but with no meta attributes set.
    auto initAttributes = GetAttributes();
    initAttributes.SetStandardErase();

    NTSTATUS Status = SCREEN_INFORMATION::CreateInstance(WindowSize,
                                                         existingFont,
                                                         WindowSize,
                                                         initAttributes,
                                                         *GetPopupAttributes(),
                                                         Cursor::CURSOR_SMALL_SIZE,
                                                         ppsiNewScreenBuffer);
    if (NT_SUCCESS(Status))
    {
        // Update the alt buffer's cursor style to match our own.
        auto& myCursor = GetTextBuffer().GetCursor();
        auto* const createdBuffer = *ppsiNewScreenBuffer;
        createdBuffer->GetTextBuffer().GetCursor().SetStyle(myCursor.GetSize(), myCursor.GetColor(), myCursor.GetType());

        s_InsertScreenBuffer(createdBuffer);

        // delete the alt buffer's state machine. We don't want it.
        createdBuffer->_FreeOutputStateMachine(); // this has to be done before we give it a main buffer
        // we'll attach the GetSet, etc once we successfully make this buffer the active buffer.

        // Set up the new buffers references to our current state machine, dispatcher, getset, etc.
        createdBuffer->_stateMachine = _stateMachine;
    }
    return Status;
}

// Routine Description:
// - Creates an "alternate" screen buffer for this buffer. In virtual terminals, there exists both a "main"
//     screen buffer and an alternate. ASBSET creates a new alternate, and switches to it. If there is an already
//     existing alternate, it is discarded. This allows applications to retain one HANDLE, and switch which buffer it points to seamlessly.
// Parameters:
// - None
// Return value:
// - STATUS_SUCCESS if handled successfully. Otherwise, an appropriate status code indicating the error.
[[nodiscard]] NTSTATUS SCREEN_INFORMATION::UseAlternateScreenBuffer()
{
    CONSOLE_INFORMATION& gci = ServiceLocator::LocateGlobals().getConsoleInformation();
    SCREEN_INFORMATION& siMain = GetMainBuffer();
    // If we're in an alt that resized, resize the main before making the new alt
    if (siMain._fAltWindowChanged)
    {
        siMain.ProcessResizeWindow(&(siMain._rcAltSavedClientNew), &(siMain._rcAltSavedClientOld));
        siMain._fAltWindowChanged = false;
    }

    SCREEN_INFORMATION* psiNewAltBuffer;
    NTSTATUS Status = _CreateAltBuffer(&psiNewAltBuffer);
    if (NT_SUCCESS(Status))
    {
        // if this is already an alternate buffer, we want to make the new
        // buffer the alt on our main buffer, not on ourself, because there
        // can only ever be one main and one alternate.
        SCREEN_INFORMATION* const psiOldAltBuffer = siMain._psiAlternateBuffer;

        psiNewAltBuffer->_psiMainBuffer = &siMain;
        siMain._psiAlternateBuffer = psiNewAltBuffer;

        if (psiOldAltBuffer != nullptr)
        {
            s_RemoveScreenBuffer(psiOldAltBuffer); // this will also delete the old alt buffer
        }

        ::SetActiveScreenBuffer(*psiNewAltBuffer);

        // Kind of a hack until we have proper signal channels: If the client app wants window size events, send one for
        // the new alt buffer's size (this is so WSL can update the TTY size when the MainSB.viewportWidth <
        // MainSB.bufferWidth (which can happen with wrap text disabled))
        ScreenBufferSizeChange(psiNewAltBuffer->GetBufferSize().Dimensions());

        // Tell the VT MouseInput handler that we're in the Alt buffer now
        gci.GetActiveInputBuffer()->GetTerminalInput().UseAlternateScreenBuffer();
    }
    return Status;
}

// Routine Description:
// - Restores the active buffer to be this buffer's main buffer. If this is the main buffer, then nothing happens.
// Parameters:
// - None
// Return value:
// - STATUS_SUCCESS if handled successfully. Otherwise, an appropriate status code indicating the error.
void SCREEN_INFORMATION::UseMainScreenBuffer()
{
    CONSOLE_INFORMATION& gci = ServiceLocator::LocateGlobals().getConsoleInformation();
    SCREEN_INFORMATION* psiMain = _psiMainBuffer;
    if (psiMain != nullptr)
    {
        if (psiMain->_fAltWindowChanged)
        {
            psiMain->ProcessResizeWindow(&(psiMain->_rcAltSavedClientNew), &(psiMain->_rcAltSavedClientOld));
            psiMain->_fAltWindowChanged = false;
        }
        ::SetActiveScreenBuffer(*psiMain);
        psiMain->UpdateScrollBars(); // The alt had disabled scrollbars, re-enable them

        // send a _coordScreenBufferSizeChangeEvent for the new Sb viewport
        ScreenBufferSizeChange(psiMain->GetBufferSize().Dimensions());

        SCREEN_INFORMATION* psiAlt = psiMain->_psiAlternateBuffer;
        psiMain->_psiAlternateBuffer = nullptr;
        s_RemoveScreenBuffer(psiAlt); // this will also delete the alt buffer
        // deleting the alt buffer will give the GetSet back to its main

        // Tell the VT MouseInput handler that we're in the main buffer now
        gci.GetActiveInputBuffer()->GetTerminalInput().UseMainScreenBuffer();
    }
}

// Routine Description:
// - Helper indicating if the buffer has a main buffer, meaning that this is an alternate buffer.
// Parameters:
// - None
// Return value:
// - true iff this buffer has a main buffer.
bool SCREEN_INFORMATION::_IsAltBuffer() const
{
    return _psiMainBuffer != nullptr;
}

// Routine Description:
// - Helper indicating if the buffer is acting as a pty - with the screenbuffer
//      clamped to the viewport size. This can be the case either when we're in
//      VT I/O mode, or when this buffer is an alt buffer.
// Parameters:
// - None
// Return value:
// - true iff this buffer has a main buffer.
bool SCREEN_INFORMATION::_IsInPtyMode() const
{
    const CONSOLE_INFORMATION& gci = ServiceLocator::LocateGlobals().getConsoleInformation();
    return _IsAltBuffer() || gci.IsInVtIoMode();
}

// Routine Description:
// - returns true if this buffer is in Virtual Terminal Output mode.
// Parameters:
// - None
// Return Value:
// - true iff this buffer is in Virtual Terminal Output mode.
bool SCREEN_INFORMATION::_IsInVTMode() const
{
    return WI_IsFlagSet(OutputMode, ENABLE_VIRTUAL_TERMINAL_PROCESSING);
}

// Routine Description:
// - Returns the value of the attributes
// Parameters:
// <none>
// Return value:
// - This screen buffer's attributes
TextAttribute SCREEN_INFORMATION::GetAttributes() const
{
    return _textBuffer->GetCurrentAttributes();
}

// Routine Description:
// - Returns the value of the popup attributes
// Parameters:
// <none>
// Return value:
// - This screen buffer's popup attributes
const TextAttribute* const SCREEN_INFORMATION::GetPopupAttributes() const
{
    return &_PopupAttributes;
}

// Routine Description:
// - Sets the value of the attributes on this screen buffer. Also propagates
//     the change down to the fill of the text buffer attached to this screen buffer.
// Parameters:
// - attributes - The new value of the attributes to use.
// Return value:
// <none>
void SCREEN_INFORMATION::SetAttributes(const TextAttribute& attributes)
{
    _textBuffer->SetCurrentAttributes(attributes);

    // If we're an alt buffer, DON'T propagate this setting up to the main buffer.
    // We don't want to pollute that buffer with this state.
}

// Method Description:
// - Sets the value of the popup attributes on this screen buffer.
// Parameters:
// - popupAttributes - The new value of the popup attributes to use.
// Return value:
// <none>
void SCREEN_INFORMATION::SetPopupAttributes(const TextAttribute& popupAttributes)
{
    _PopupAttributes = popupAttributes;

    // If we're an alt buffer, DON'T propagate this setting up to the main buffer.
    // We don't want to pollute that buffer with this state.
}

// Method Description:
// - Sets the value of the attributes on this screen buffer. Also propagates
//     the change down to the fill of the attached text buffer.
// - Additionally updates any popups to match the new color scheme.
// - Also updates the defaults of the main buffer. This method is called by the
//      propsheet menu when you set the colors via the propsheet. In that
//      workflow, we want the main buffer's colors changed as well as our own.
// Parameters:
// - attributes - The new value of the attributes to use.
// - popupAttributes - The new value of the popup attributes to use.
// Return value:
// <none>
// Notes:
// This code is merged from the old global function SetScreenColors
void SCREEN_INFORMATION::SetDefaultAttributes(const TextAttribute& attributes,
                                              const TextAttribute& popupAttributes)
{
    CONSOLE_INFORMATION& gci = ServiceLocator::LocateGlobals().getConsoleInformation();

    const TextAttribute oldPrimaryAttributes = GetAttributes();
    const TextAttribute oldPopupAttributes = *GetPopupAttributes();

    // Quick return if we don't need to do anything.
    if (oldPrimaryAttributes == attributes && oldPopupAttributes == popupAttributes)
    {
        return;
    }

    SetAttributes(attributes);
    SetPopupAttributes(popupAttributes);

    auto& commandLine = CommandLine::Instance();
    if (commandLine.HasPopup())
    {
        commandLine.UpdatePopups(attributes, popupAttributes, oldPrimaryAttributes, oldPopupAttributes);
    }

    // Force repaint of entire viewport, unless we're in conpty mode. In that
    // case, we don't really need to force a redraw of the entire screen just
    // because the text attributes changed.
    if (!(gci.IsInVtIoMode()))
    {
        GetRenderTarget().TriggerRedrawAll();
    }

    gci.ConsoleIme.RefreshAreaAttributes();

    // If we're an alt buffer, also update our main buffer.
    if (_psiMainBuffer)
    {
        _psiMainBuffer->SetDefaultAttributes(attributes, popupAttributes);
    }
}

// Method Description:
// - Returns an inclusive rectangle that describes the bounds of the buffer viewport.
// Arguments:
// - <none>
// Return Value:
// - the viewport bounds as an inclusive rect.
const Viewport& SCREEN_INFORMATION::GetViewport() const noexcept
{
    return _viewport;
}

// Routine Description:
// - This routine updates the size of the rectangle representing the viewport into the text buffer.
// - It is specified in character count within the buffer.
// - It will be corrected to not exceed the limits of the current screen buffer dimensions.
// Arguments:
// newViewport: The new viewport to use. If it's out of bounds in the negative
//      direction it will be shifted to positive coordinates. If it's bigger
//      that the screen buffer, it will be clamped to the size of the buffer.
// updateBottom: if true, update our virtual bottom. This should be false when
//      called from UX interactions, such as scrolling with the mouse wheel,
//      and true when called from API endpoints, such as SetConsoleWindowInfo
// Return Value:
// - None
void SCREEN_INFORMATION::SetViewport(const Viewport& newViewport,
                                     const bool updateBottom)
{
    // make sure there's something to do
    if (newViewport == _viewport)
    {
        return;
    }

    // do adjustments on a copy that's easily manipulated.
    SMALL_RECT srCorrected = newViewport.ToInclusive();

    if (srCorrected.Left < 0)
    {
        srCorrected.Right -= srCorrected.Left;
        srCorrected.Left = 0;
    }
    if (srCorrected.Top < 0)
    {
        srCorrected.Bottom -= srCorrected.Top;
        srCorrected.Top = 0;
    }

    const COORD coordScreenBufferSize = GetBufferSize().Dimensions();
    if (srCorrected.Right >= coordScreenBufferSize.X)
    {
        srCorrected.Right = coordScreenBufferSize.X;
    }
    if (srCorrected.Bottom >= coordScreenBufferSize.Y)
    {
        srCorrected.Bottom = coordScreenBufferSize.Y;
    }

    _viewport = Viewport::FromInclusive(srCorrected);
    if (updateBottom)
    {
        UpdateBottom();
    }

    Tracing::s_TraceWindowViewport(_viewport);
}

// Method Description:
// - Performs a VT Erase All operation. In most terminals, this is done by
//      moving the viewport into the scrollback, clearing out the current screen.
//      For them, there can never be any characters beneath the viewport, as the
//      viewport is always at the bottom. So, we can accomplish the same behavior
//      by using the LastNonspaceCharacter as the "bottom", and placing the new
//      viewport underneath that character.
// Parameters:
//  <none>
// Return value:
// - S_OK if we succeeded, or another status if there was a failure.
[[nodiscard]] HRESULT SCREEN_INFORMATION::VtEraseAll()
{
    const COORD coordLastChar = _textBuffer->GetLastNonSpaceCharacter();
    short sNewTop = coordLastChar.Y + 1;
    const Viewport oldViewport = _viewport;
    // Stash away the current position of the cursor within the viewport.
    // We'll need to restore the cursor to that same relative position, after
    //      we move the viewport.
    const COORD oldCursorPos = _textBuffer->GetCursor().GetPosition();
    COORD relativeCursor = oldCursorPos;
    oldViewport.ConvertToOrigin(&relativeCursor);

    short delta = (sNewTop + _viewport.Height()) - (GetBufferSize().Height());
    for (auto i = 0; i < delta; i++)
    {
        _textBuffer->IncrementCircularBuffer();
        sNewTop--;
    }

    const COORD coordNewOrigin = { 0, sNewTop };
    RETURN_IF_FAILED(SetViewportOrigin(true, coordNewOrigin, true));
    // Restore the relative cursor position
    _viewport.ConvertFromOrigin(&relativeCursor);
    RETURN_IF_FAILED(SetCursorPosition(relativeCursor, false));

    // Update all the rows in the current viewport with the standard erase attributes,
    // i.e. the current background color, but with no meta attributes set.
    auto fillAttributes = GetAttributes();
    fillAttributes.SetStandardErase();
    auto fillPosition = COORD{ 0, _viewport.Top() };
    auto fillLength = gsl::narrow_cast<size_t>(_viewport.Height() * GetBufferSize().Width());
    auto fillData = OutputCellIterator{ fillAttributes, fillLength };
    Write(fillData, fillPosition, false);

    return S_OK;
}

// Method Description:
// - Sets up the Output state machine to be in pty mode. Sequences it doesn't
//      understand will be written to the pTtyConnection passed in here.
// Arguments:
// - pTtyConnection: This is a TerminalOutputConnection that we can write the
//      sequence we didn't understand to.
// Return Value:
// - <none>
void SCREEN_INFORMATION::SetTerminalConnection(_In_ ITerminalOutputConnection* const pTtyConnection)
{
    OutputStateMachineEngine& engine = reinterpret_cast<OutputStateMachineEngine&>(_stateMachine->Engine());
    if (pTtyConnection)
    {
        engine.SetTerminalConnection(pTtyConnection,
                                     std::bind(&StateMachine::FlushToTerminal, _stateMachine.get()));
    }
    else
    {
        engine.SetTerminalConnection(nullptr,
                                     nullptr);
    }
}

// Routine Description:
// - This routine copies a rectangular region from the screen buffer. no clipping is done.
// Arguments:
// - viewport - rectangle in source buffer to copy
// Return Value:
// - output cell rectangle copy of screen buffer data
// Note:
// - will throw exception on error.
OutputCellRect SCREEN_INFORMATION::ReadRect(const Viewport viewport) const
{
    // If the viewport given doesn't fit inside this screen, it's not a valid argument.
    THROW_HR_IF(E_INVALIDARG, !GetBufferSize().IsInBounds(viewport));

    OutputCellRect result(viewport.Height(), viewport.Width());
    const OutputCell paddingCell{ std::wstring_view{ &UNICODE_SPACE, 1 }, {}, GetAttributes() };
    for (size_t rowIndex = 0; rowIndex < gsl::narrow<size_t>(viewport.Height()); ++rowIndex)
    {
        COORD location = viewport.Origin();
        location.Y += (SHORT)rowIndex;

        auto data = GetCellLineDataAt(location);
        const auto span = result.GetRow(rowIndex);
        auto it = span.begin();

        // Copy row data while there still is data and we haven't run out of rect to store it into.
        while (data && it < span.end())
        {
            *it++ = *data++;
        }

        // Pad out any remaining space.
        while (it < span.end())
        {
            *it++ = paddingCell;
        }

        // if we're clipping a dbcs char then don't include it, add a space instead
        if (span.begin()->DbcsAttr().IsTrailing())
        {
            *span.begin() = paddingCell;
        }
        if (span.rbegin()->DbcsAttr().IsLeading())
        {
            *span.rbegin() = paddingCell;
        }
    }

    return result;
}

// Routine Description:
// - Writes cells to the output buffer at the cursor position.
// Arguments:
// - it - Iterator representing output cell data to write.
// Return Value:
// - the iterator at its final position
// Note:
// - will throw exception on error.
OutputCellIterator SCREEN_INFORMATION::Write(const OutputCellIterator it)
{
    return _textBuffer->Write(it);
}

// Routine Description:
// - Writes cells to the output buffer.
// Arguments:
// - it - Iterator representing output cell data to write.
// - target - The position to start writing at
// - wrap - change the wrap flag if we hit the end of the row while writing and there's still more data
// Return Value:
// - the iterator at its final position
// Note:
// - will throw exception on error.
OutputCellIterator SCREEN_INFORMATION::Write(const OutputCellIterator it,
                                             const COORD target,
                                             const std::optional<bool> wrap)
{
    // NOTE: if wrap = true/false, we want to set the line's wrap to true/false (respectively) if we reach the end of the line
    return _textBuffer->Write(it, target, wrap);
}

// Routine Description:
// - This routine writes a rectangular region into the screen buffer.
// Arguments:
// - it - Iterator to the data to insert
// - viewport - rectangular region for insertion
// Return Value:
// - the iterator at its final position
// Note:
// - will throw exception on error.
OutputCellIterator SCREEN_INFORMATION::WriteRect(const OutputCellIterator it,
                                                 const Viewport viewport)
{
    THROW_HR_IF(E_INVALIDARG, viewport.Height() <= 0);
    THROW_HR_IF(E_INVALIDARG, viewport.Width() <= 0);

    OutputCellIterator iter = it;
    for (auto i = viewport.Top(); i < viewport.BottomExclusive(); i++)
    {
        iter = _textBuffer->WriteLine(iter, { viewport.Left(), i }, false, viewport.RightInclusive());
    }

    return iter;
}

// Routine Description:
// - This routine writes a rectangular region into the screen buffer.
// Arguments:
// - data - rectangular data in memory buffer
// - location - origin point (top left corner) of where to write rectangular data
// Return Value:
// - <none>
// Note:
// - will throw exception on error.
void SCREEN_INFORMATION::WriteRect(const OutputCellRect& data,
                                   const COORD location)
{
    for (size_t i = 0; i < data.Height(); i++)
    {
        const auto iter = data.GetRowIter(i);

        COORD point;
        point.X = location.X;
        point.Y = location.Y + static_cast<short>(i);

        _textBuffer->WriteLine(iter, point);
    }
}

// Routine Description:
// - Clears out the entire text buffer with the default character and
//   the current default attribute applied to this screen.
void SCREEN_INFORMATION::ClearTextData()
{
    // Clear the text buffer.
    _textBuffer->Reset();
}

// Routine Description:
// - finds the boundaries of the word at the given position on the screen
// Arguments:
// - position - location on the screen to get the word boundary for
// Return Value:
// - word boundary positions
std::pair<COORD, COORD> SCREEN_INFORMATION::GetWordBoundary(const COORD position) const
{
    COORD clampedPosition = position;
    GetBufferSize().Clamp(clampedPosition);

    COORD start{ clampedPosition };
    COORD end{ clampedPosition };

    // find the start of the word
    auto startIt = GetTextLineDataAt(clampedPosition);
    while (startIt)
    {
        --startIt;
        if (!startIt || IsWordDelim(*startIt))
        {
            break;
        }
        --start.X;
    }

    // find the end of the word
    auto endIt = GetTextLineDataAt(clampedPosition);
    while (endIt)
    {
        if (IsWordDelim(*endIt))
        {
            break;
        }
        ++endIt;
        ++end.X;
    }

    // trim leading zeros if we need to
    const auto& gci = ServiceLocator::LocateGlobals().getConsoleInformation();
    if (gci.GetTrimLeadingZeros())
    {
        // Trim the leading zeros: 000fe12 -> fe12, except 0x and 0n.
        // Useful for debugging

        // Get iterator from the start of the selection
        auto trimIt = GetTextLineDataAt(start);

        // Advance to the second character to check if it's an x or n.
        trimIt++;

        // Only process if it's a single character. If it's a complicated run, then it's not an x or n.
        if (trimIt->size() == 1)
        {
            // Get the single character
            const auto wch = trimIt->front();

            // If the string is long enough to have stuff after the 0x/0n and it doesn't have one...
            if (end.X > start.X + 2 &&
                wch != L'x' &&
                wch != L'X' &&
                wch != L'n')
            {
                trimIt--; // Back up to the first character again

                // Now loop through and advance the selection forward each time
                // we find a single character '0' to Trim off the leading zeroes.
                while (trimIt->size() == 1 &&
                       trimIt->front() == L'0' &&
                       start.X < end.X - 1)
                {
                    start.X++;
                    trimIt++;
                }
            }
        }
    }
    return { start, end };
}

TextBuffer& SCREEN_INFORMATION::GetTextBuffer() noexcept
{
    return *_textBuffer;
}

const TextBuffer& SCREEN_INFORMATION::GetTextBuffer() const noexcept
{
    return *_textBuffer;
}

TextBufferTextIterator SCREEN_INFORMATION::GetTextDataAt(const COORD at) const
{
    return _textBuffer->GetTextDataAt(at);
}

TextBufferCellIterator SCREEN_INFORMATION::GetCellDataAt(const COORD at) const
{
    return _textBuffer->GetCellDataAt(at);
}

TextBufferTextIterator SCREEN_INFORMATION::GetTextLineDataAt(const COORD at) const
{
    return _textBuffer->GetTextLineDataAt(at);
}

TextBufferCellIterator SCREEN_INFORMATION::GetCellLineDataAt(const COORD at) const
{
    return _textBuffer->GetCellLineDataAt(at);
}

TextBufferTextIterator SCREEN_INFORMATION::GetTextDataAt(const COORD at, const Viewport limit) const
{
    return _textBuffer->GetTextDataAt(at, limit);
}

TextBufferCellIterator SCREEN_INFORMATION::GetCellDataAt(const COORD at, const Viewport limit) const
{
    return _textBuffer->GetCellDataAt(at, limit);
}

// Method Description:
// - Updates our internal "virtual bottom" tracker with wherever the viewport
//      currently is.
// - <none>
// Return Value:
// - <none>
void SCREEN_INFORMATION::UpdateBottom()
{
    _virtualBottom = _viewport.BottomInclusive();
}

// Method Description:
// - Initialize the row with the cursor on it to the standard erase attributes.
//      This is executed when we move the cursor below the current viewport in
//      VT mode. When that happens in a real terminal, the line is brand new,
//      so it gets initialized for the first time with the current attributes.
//      Our rows are usually pre-initialized, so re-initialize it here to
//      emulate that behavior.
// See MSFT:17415310.
// Arguments:
// - <none>
// Return Value:
// - <none>
void SCREEN_INFORMATION::InitializeCursorRowAttributes()
{
    if (_textBuffer)
    {
        const auto& cursor = _textBuffer->GetCursor();
        ROW& row = _textBuffer->GetRowByOffset(cursor.GetPosition().Y);
        // The VT standard requires that the new row is initialized with
        // the current background color, but with no meta attributes set.
        auto fillAttributes = GetAttributes();
        fillAttributes.SetStandardErase();
        row.GetAttrRow().SetAttrToEnd(0, fillAttributes);
    }
}

// Method Description:
// - Moves the viewport to where we last believed the "virtual bottom" was. This
//      emulates linux terminal behavior, where there's no buffer, only a
//      viewport. This is called by WriteChars, on output from an application in
//      VT mode, before the output is processed by the state machine.
//   This ensures that if a user scrolls around in the buffer, and a client
//      application uses VT to control the cursor/buffer, those commands are
//      still processed relative to the coordinates before the user scrolled the buffer.
// Arguments:
// - <none>
// Return Value:
// - <none>
void SCREEN_INFORMATION::MoveToBottom()
{
    const auto virtualView = GetVirtualViewport();
    LOG_IF_NTSTATUS_FAILED(SetViewportOrigin(true, virtualView.Origin(), true));
}

// Method Description:
// - Returns the "virtual" Viewport - the viewport with its bottom at
//      `_virtualBottom`. For VT operations, this is essentially the mutable
//      section of the buffer.
// Arguments:
// - <none>
// Return Value:
// - the virtual terminal viewport
Viewport SCREEN_INFORMATION::GetVirtualViewport() const noexcept
{
    const short newTop = _virtualBottom - _viewport.Height() + 1;
    return Viewport::FromDimensions({ 0, newTop }, _viewport.Dimensions());
}

// Method Description:
// - Returns true if the character at the cursor's current position is wide.
//   See IsGlyphFullWidth
// Arguments:
// - <none>
// Return Value:
// - true if the character at the cursor's current position is wide
bool SCREEN_INFORMATION::CursorIsDoubleWidth() const
{
    const auto& buffer = GetTextBuffer();
    const auto position = buffer.GetCursor().GetPosition();
    TextBufferTextIterator it(TextBufferCellIterator(buffer, position));
    return IsGlyphFullWidth(*it);
}

// Method Description:
// - Retrieves this buffer's current render target.
// Arguments:
// - <none>
// Return Value:
// - This buffer's current render target.
IRenderTarget& SCREEN_INFORMATION::GetRenderTarget() noexcept
{
    return _renderTarget;
}

// Method Description:
// - Gets the current font of the screen buffer.
// Arguments:
// - <none>
// Return Value:
// - A FontInfo describing our current font.
FontInfo& SCREEN_INFORMATION::GetCurrentFont() noexcept
{
    return _currentFont;
}

// Method Description:
// See the non-const version of this function.
const FontInfo& SCREEN_INFORMATION::GetCurrentFont() const noexcept
{
    return _currentFont;
}

// Method Description:
// - Gets the desired font of the screen buffer. If we try loading this font and
//      have to fallback to another, then GetCurrentFont()!=GetDesiredFont().
//      We store this separately, so that if we need to reload the font, we can
//      try again with our prefered font info (in the desired font info) instead
//      of re-using the looked up value from before.
// Arguments:
// - <none>
// Return Value:
// - A FontInfo describing our desired font.
FontInfoDesired& SCREEN_INFORMATION::GetDesiredFont() noexcept
{
    return _desiredFont;
}

// Method Description:
// See the non-const version of this function.
const FontInfoDesired& SCREEN_INFORMATION::GetDesiredFont() const noexcept
{
    return _desiredFont;
}

// Method Description:
// - Returns true iff the scroll margins have been set.
// Arguments:
// - <none>
// Return Value:
// - true iff the scroll margins have been set.
bool SCREEN_INFORMATION::AreMarginsSet() const noexcept
{
    return _scrollMargins.BottomInclusive() > _scrollMargins.Top();
}

// Routine Description:
// - Determines whether a cursor position is within the vertical bounds of the
//      scroll margins, or the margins aren't set.
// Parameters:
// - cursorPosition - The cursor position to test
// Return value:
// - true iff the position is in bounds.
bool SCREEN_INFORMATION::IsCursorInMargins(const COORD cursorPosition) const noexcept
{
    // If the margins aren't set, then any position is considered in bounds.
    if (!AreMarginsSet())
    {
        return true;
    }
    const auto margins = GetAbsoluteScrollMargins().ToInclusive();
    return cursorPosition.Y <= margins.Bottom && cursorPosition.Y >= margins.Top;
}

// Method Description:
// - Gets the region of the buffer that should be used for scrolling within the
//      scroll margins. If the scroll margins aren't set, it returns the entire
//      buffer size.
// Arguments:
// - <none>
// Return Value:
// - The area of the buffer within the scroll margins
Viewport SCREEN_INFORMATION::GetScrollingRegion() const noexcept
{
    const auto buffer = GetBufferSize();
    const bool marginsSet = AreMarginsSet();
    const auto marginRect = GetAbsoluteScrollMargins().ToInclusive();
    const auto margin = Viewport::FromInclusive({ buffer.Left(),
                                                  marginsSet ? marginRect.Top : buffer.Top(),
                                                  buffer.RightInclusive(),
                                                  marginsSet ? marginRect.Bottom : buffer.BottomInclusive() });
    return margin;
}
<|MERGE_RESOLUTION|>--- conflicted
+++ resolved
@@ -1,2672 +1,2668 @@
-// Copyright (c) Microsoft Corporation.
-// Licensed under the MIT license.
-
-#include "precomp.h"
-
-#include "screenInfo.hpp"
-#include "dbcs.h"
-#include "output.h"
-#include "_output.h"
-#include "misc.h"
-#include "handle.h"
-#include "../buffer/out/CharRow.hpp"
-
-#include <math.h>
-#include "../interactivity/inc/ServiceLocator.hpp"
-#include "../types/inc/Viewport.hpp"
-#include "../types/inc/GlyphWidth.hpp"
-#include "../terminal/parser/OutputStateMachineEngine.hpp"
-
-#include "../types/inc/convert.hpp"
-
-#pragma hdrstop
-
-using namespace Microsoft::Console;
-using namespace Microsoft::Console::Types;
-using namespace Microsoft::Console::Render;
-using namespace Microsoft::Console::Interactivity;
-using namespace Microsoft::Console::VirtualTerminal;
-
-#pragma region Construct_Destruct
-
-SCREEN_INFORMATION::SCREEN_INFORMATION(
-    _In_ IWindowMetrics* pMetrics,
-    _In_ IAccessibilityNotifier* pNotifier,
-    const TextAttribute popupAttributes,
-    const FontInfo fontInfo) :
-    OutputMode{ ENABLE_PROCESSED_OUTPUT | ENABLE_WRAP_AT_EOL_OUTPUT },
-    ResizingWindow{ 0 },
-    WheelDelta{ 0 },
-    HWheelDelta{ 0 },
-    _textBuffer{ nullptr },
-    Next{ nullptr },
-    WriteConsoleDbcsLeadByte{ 0, 0 },
-    FillOutDbcsLeadChar{ 0 },
-    ConvScreenInfo{ nullptr },
-    ScrollScale{ 1ul },
-    _pConsoleWindowMetrics{ pMetrics },
-    _pAccessibilityNotifier{ pNotifier },
-    _stateMachine{ nullptr },
-    _scrollMargins{ Viewport::FromCoord({ 0 }) },
-    _viewport(Viewport::Empty()),
-    _psiAlternateBuffer{ nullptr },
-    _psiMainBuffer{ nullptr },
-    _rcAltSavedClientNew{ 0 },
-    _rcAltSavedClientOld{ 0 },
-    _fAltWindowChanged{ false },
-    _PopupAttributes{ popupAttributes },
-    _virtualBottom{ 0 },
-    _renderTarget{ *this },
-    _currentFont{ fontInfo },
-    _desiredFont{ fontInfo }
-{
-    // Check if VT mode is enabled. Note that this can be true w/o calling
-    // SetConsoleMode, if VirtualTerminalLevel is set to !=0 in the registry.
-    const CONSOLE_INFORMATION& gci = ServiceLocator::LocateGlobals().getConsoleInformation();
-    if (gci.GetVirtTermLevel() != 0)
-    {
-        OutputMode |= ENABLE_VIRTUAL_TERMINAL_PROCESSING;
-    }
-}
-
-// Routine Description:
-// - This routine frees the memory associated with a screen buffer.
-// Arguments:
-// - ScreenInfo - screen buffer data to free.
-// Return Value:
-// Note:
-// - console handle table lock must be held when calling this routine
-SCREEN_INFORMATION::~SCREEN_INFORMATION()
-{
-    _FreeOutputStateMachine();
-}
-
-// Routine Description:
-// - This routine allocates and initializes the data associated with a screen buffer.
-// Arguments:
-// - ScreenInformation - the new screen buffer.
-// - coordWindowSize - the initial size of screen buffer's window (in rows/columns)
-// - nFont - the initial font to generate text with.
-// - dwScreenBufferSize - the initial size of the screen buffer (in rows/columns).
-// Return Value:
-[[nodiscard]] NTSTATUS SCREEN_INFORMATION::CreateInstance(_In_ COORD coordWindowSize,
-                                                          const FontInfo fontInfo,
-                                                          _In_ COORD coordScreenBufferSize,
-                                                          const TextAttribute defaultAttributes,
-                                                          const TextAttribute popupAttributes,
-                                                          const UINT uiCursorSize,
-                                                          _Outptr_ SCREEN_INFORMATION** const ppScreen)
-{
-    *ppScreen = nullptr;
-
-    try
-    {
-        IWindowMetrics* pMetrics = ServiceLocator::LocateWindowMetrics();
-        THROW_HR_IF_NULL(E_FAIL, pMetrics);
-
-        IAccessibilityNotifier* pNotifier = ServiceLocator::LocateAccessibilityNotifier();
-        THROW_HR_IF_NULL(E_FAIL, pNotifier);
-
-        SCREEN_INFORMATION* const pScreen = new SCREEN_INFORMATION(pMetrics, pNotifier, popupAttributes, fontInfo);
-
-        // Set up viewport
-        pScreen->_viewport = Viewport::FromDimensions({ 0, 0 },
-                                                      pScreen->_IsInPtyMode() ? coordScreenBufferSize : coordWindowSize);
-        pScreen->UpdateBottom();
-
-        // Set up text buffer
-        pScreen->_textBuffer = std::make_unique<TextBuffer>(coordScreenBufferSize,
-                                                            defaultAttributes,
-                                                            uiCursorSize,
-                                                            pScreen->_renderTarget);
-
-        const auto& gci = ServiceLocator::LocateGlobals().getConsoleInformation();
-        pScreen->_textBuffer->GetCursor().SetColor(gci.GetCursorColor());
-        pScreen->_textBuffer->GetCursor().SetType(gci.GetCursorType());
-
-        const NTSTATUS status = pScreen->_InitializeOutputStateMachine();
-
-        if (NT_SUCCESS(status))
-        {
-            *ppScreen = pScreen;
-        }
-
-        LOG_IF_NTSTATUS_FAILED(status);
-        return status;
-    }
-    catch (...)
-    {
-        return NTSTATUS_FROM_HRESULT(wil::ResultFromCaughtException());
-    }
-}
-
-Viewport SCREEN_INFORMATION::GetBufferSize() const
-{
-    return _textBuffer->GetSize();
-}
-
-// Method Description:
-// - Returns the "terminal" dimensions of this buffer. If we're in Terminal
-//      Scrolling mode, this will return our Y dimension as only extending up to
-//      the _virtualBottom. The height of the returned viewport would then be
-//      (number of lines in scrollback) + (number of lines in viewport).
-//   If we're not in terminal scrolling mode, this will return our normal buffer
-//      size.
-// Arguments:
-// - <none>
-// Return Value:
-// - a viewport whose height is the height of the "terminal" portion of the
-//      buffer in terminal scrolling mode, and is the height of the full buffer
-//      in normal scrolling mode.
-Viewport SCREEN_INFORMATION::GetTerminalBufferSize() const
-{
-    const auto& gci = ServiceLocator::LocateGlobals().getConsoleInformation();
-
-    Viewport v = _textBuffer->GetSize();
-    if (gci.IsTerminalScrolling() && v.Height() > _virtualBottom)
-    {
-        v = Viewport::FromDimensions({ 0, 0 }, v.Width(), _virtualBottom + 1);
-    }
-    return v;
-}
-
-const StateMachine& SCREEN_INFORMATION::GetStateMachine() const
-{
-    return *_stateMachine;
-}
-
-StateMachine& SCREEN_INFORMATION::GetStateMachine()
-{
-    return *_stateMachine;
-}
-
-// Routine Description:
-// - This routine inserts the screen buffer pointer into the console's list of screen buffers.
-// Arguments:
-// - ScreenInfo - Pointer to screen information structure.
-// Return Value:
-// Note:
-// - The console lock must be held when calling this routine.
-void SCREEN_INFORMATION::s_InsertScreenBuffer(_In_ SCREEN_INFORMATION* const pScreenInfo)
-{
-    CONSOLE_INFORMATION& gci = ServiceLocator::LocateGlobals().getConsoleInformation();
-    FAIL_FAST_IF(!(gci.IsConsoleLocked()));
-
-    pScreenInfo->Next = gci.ScreenBuffers;
-    gci.ScreenBuffers = pScreenInfo;
-}
-
-// Routine Description:
-// - This routine removes the screen buffer pointer from the console's list of screen buffers.
-// Arguments:
-// - ScreenInfo - Pointer to screen information structure.
-// Return Value:
-// Note:
-// - The console lock must be held when calling this routine.
-void SCREEN_INFORMATION::s_RemoveScreenBuffer(_In_ SCREEN_INFORMATION* const pScreenInfo)
-{
-    CONSOLE_INFORMATION& gci = ServiceLocator::LocateGlobals().getConsoleInformation();
-    if (pScreenInfo == gci.ScreenBuffers)
-    {
-        gci.ScreenBuffers = pScreenInfo->Next;
-    }
-    else
-    {
-        auto* Cur = gci.ScreenBuffers;
-        auto* Prev = Cur;
-        while (Cur != nullptr)
-        {
-            if (pScreenInfo == Cur)
-            {
-                break;
-            }
-
-            Prev = Cur;
-            Cur = Cur->Next;
-        }
-
-        FAIL_FAST_IF_NULL(Cur);
-        Prev->Next = Cur->Next;
-    }
-
-    if (pScreenInfo == gci.pCurrentScreenBuffer &&
-        gci.ScreenBuffers != gci.pCurrentScreenBuffer)
-    {
-        if (gci.ScreenBuffers != nullptr)
-        {
-            SetActiveScreenBuffer(*gci.ScreenBuffers);
-        }
-        else
-        {
-            gci.pCurrentScreenBuffer = nullptr;
-        }
-    }
-
-    delete pScreenInfo;
-}
-
-#pragma endregion
-
-#pragma region Output State Machine
-
-[[nodiscard]] NTSTATUS SCREEN_INFORMATION::_InitializeOutputStateMachine()
-{
-    try
-    {
-        auto getset = std::make_unique<ConhostInternalGetSet>(*this);
-        auto defaults = std::make_unique<WriteBuffer>(*this);
-        auto adapter = std::make_unique<AdaptDispatch>(std::move(getset), std::move(defaults));
-        auto engine = std::make_unique<OutputStateMachineEngine>(std::move(adapter));
-        // Note that at this point in the setup, we haven't determined if we're
-        //      in VtIo mode or not yet. We'll set the OutputStateMachine's
-        //      TerminalConnection later, in VtIo::StartIfNeeded
-        _stateMachine = std::make_shared<StateMachine>(std::move(engine));
-    }
-    catch (...)
-    {
-        // if any part of initialization failed, free the allocated ones.
-        _FreeOutputStateMachine();
-
-        return NTSTATUS_FROM_HRESULT(wil::ResultFromCaughtException());
-    }
-
-    return STATUS_SUCCESS;
-}
-
-// If we're an alternate buffer, we want to give the GetSet back to our main
-void SCREEN_INFORMATION::_FreeOutputStateMachine()
-{
-    if (_psiMainBuffer == nullptr) // If this is a main buffer
-    {
-        if (_psiAlternateBuffer != nullptr)
-        {
-            s_RemoveScreenBuffer(_psiAlternateBuffer);
-        }
-
-        _stateMachine.reset();
-    }
-}
-#pragma endregion
-
-#pragma region IIoProvider
-
-// Method Description:
-// - Return the active screen buffer of the console.
-// Arguments:
-// - <none>
-// Return Value:
-// - the active screen buffer of the console.
-SCREEN_INFORMATION& SCREEN_INFORMATION::GetActiveOutputBuffer()
-{
-    return GetActiveBuffer();
-}
-
-const SCREEN_INFORMATION& SCREEN_INFORMATION::GetActiveOutputBuffer() const
-{
-    return GetActiveBuffer();
-}
-
-// Method Description:
-// - Return the active input buffer of the console.
-// Arguments:
-// - <none>
-// Return Value:
-// - the active input buffer of the console.
-InputBuffer* const SCREEN_INFORMATION::GetActiveInputBuffer() const
-{
-    return ServiceLocator::LocateGlobals().getConsoleInformation().GetActiveInputBuffer();
-}
-
-#pragma endregion
-
-#pragma region Get Data
-
-bool SCREEN_INFORMATION::IsActiveScreenBuffer() const
-{
-    // the following macro returns TRUE if the given screen buffer is the active screen buffer.
-
-    //#define ACTIVE_SCREEN_BUFFER(SCREEN_INFO) (gci.CurrentScreenBuffer == SCREEN_INFO)
-    const CONSOLE_INFORMATION& gci = ServiceLocator::LocateGlobals().getConsoleInformation();
-    return (gci.pCurrentScreenBuffer == this);
-}
-
-// Routine Description:
-// - This routine returns data about the screen buffer.
-// Arguments:
-// - Size - Pointer to location in which to store screen buffer size.
-// - CursorPosition - Pointer to location in which to store the cursor position.
-// - ScrollPosition - Pointer to location in which to store the scroll position.
-// - Attributes - Pointer to location in which to store the default attributes.
-// - CurrentWindowSize - Pointer to location in which to store current window size.
-// - MaximumWindowSize - Pointer to location in which to store maximum window size.
-// Return Value:
-// - None
-void SCREEN_INFORMATION::GetScreenBufferInformation(_Out_ PCOORD pcoordSize,
-                                                    _Out_ PCOORD pcoordCursorPosition,
-                                                    _Out_ PSMALL_RECT psrWindow,
-                                                    _Out_ PWORD pwAttributes,
-                                                    _Out_ PCOORD pcoordMaximumWindowSize,
-                                                    _Out_ PWORD pwPopupAttributes,
-                                                    _Out_writes_(COLOR_TABLE_SIZE) LPCOLORREF lpColorTable) const
-{
-    const CONSOLE_INFORMATION& gci = ServiceLocator::LocateGlobals().getConsoleInformation();
-    *pcoordSize = GetBufferSize().Dimensions();
-
-    *pcoordCursorPosition = _textBuffer->GetCursor().GetPosition();
-
-    *psrWindow = _viewport.ToInclusive();
-
-    *pwAttributes = gci.GenerateLegacyAttributes(GetAttributes());
-    *pwPopupAttributes = gci.GenerateLegacyAttributes(_PopupAttributes);
-
-    // the copy length must be constant for now to keep OACR happy with buffer overruns.
-    memmove(lpColorTable, gci.GetColorTable(), COLOR_TABLE_SIZE * sizeof(COLORREF));
-
-    *pcoordMaximumWindowSize = GetMaxWindowSizeInCharacters();
-}
-
-// Routine Description:
-// - Gets the smallest possible client area in characters. Takes the window client area and divides by the active font dimensions.
-// Arguments:
-// - coordFontSize - The font size to use for calculation if a screen buffer is not yet attached.
-// Return Value:
-// - COORD containing the width and height representing the minimum character grid that can be rendered in the window.
-COORD SCREEN_INFORMATION::GetMinWindowSizeInCharacters(const COORD coordFontSize /*= { 1, 1 }*/) const
-{
-    FAIL_FAST_IF(coordFontSize.X == 0);
-    FAIL_FAST_IF(coordFontSize.Y == 0);
-
-    // prepare rectangle
-    RECT const rcWindowInPixels = _pConsoleWindowMetrics->GetMinClientRectInPixels();
-
-    // assign the pixel widths and heights to the final output
-    COORD coordClientAreaSize;
-    coordClientAreaSize.X = (SHORT)RECT_WIDTH(&rcWindowInPixels);
-    coordClientAreaSize.Y = (SHORT)RECT_HEIGHT(&rcWindowInPixels);
-
-    // now retrieve the font size and divide the pixel counts into character counts
-    COORD coordFont = coordFontSize; // by default, use the size we were given
-
-    // If text info has been set up, instead retrieve its font size
-    if (_textBuffer != nullptr)
-    {
-        coordFont = GetScreenFontSize();
-    }
-
-    FAIL_FAST_IF(coordFont.X == 0);
-    FAIL_FAST_IF(coordFont.Y == 0);
-
-    coordClientAreaSize.X /= coordFont.X;
-    coordClientAreaSize.Y /= coordFont.Y;
-
-    return coordClientAreaSize;
-}
-
-// Routine Description:
-// - Gets the maximum client area in characters that would fit on the current monitor or given the current buffer size.
-//   Takes the monitor work area and divides by the active font dimensions then limits by buffer size.
-// Arguments:
-// - coordFontSize - The font size to use for calculation if a screen buffer is not yet attached.
-// Return Value:
-// - COORD containing the width and height representing the largest character
-//      grid that can be rendered on the current monitor and/or from the current buffer size.
-COORD SCREEN_INFORMATION::GetMaxWindowSizeInCharacters(const COORD coordFontSize /*= { 1, 1 }*/) const
-{
-    FAIL_FAST_IF(coordFontSize.X == 0);
-    FAIL_FAST_IF(coordFontSize.Y == 0);
-
-    const COORD coordScreenBufferSize = GetBufferSize().Dimensions();
-    COORD coordClientAreaSize = coordScreenBufferSize;
-
-    //  Important re: headless consoles on onecore (for telnetd, etc.)
-    // GetConsoleScreenBufferInfoEx hits this to get the max size of the display.
-    // Because we're headless, we don't really care about the max size of the display.
-    // In that case, we'll just return the buffer size as the "max" window size.
-    if (!ServiceLocator::LocateGlobals().IsHeadless())
-    {
-        const COORD coordWindowRestrictedSize = GetLargestWindowSizeInCharacters(coordFontSize);
-        // If the buffer is smaller than what the max window would allow, then the max client area can only be as big as the
-        // buffer we have.
-        coordClientAreaSize.X = std::min(coordScreenBufferSize.X, coordWindowRestrictedSize.X);
-        coordClientAreaSize.Y = std::min(coordScreenBufferSize.Y, coordWindowRestrictedSize.Y);
-    }
-
-    return coordClientAreaSize;
-}
-
-// Routine Description:
-// - Gets the largest possible client area in characters if the window were stretched as large as it could go.
-// - Takes the window client area and divides by the active font dimensions.
-// Arguments:
-// - coordFontSize - The font size to use for calculation if a screen buffer is not yet attached.
-// Return Value:
-// - COORD containing the width and height representing the largest character
-//      grid that can be rendered on the current monitor with the maximum size window.
-COORD SCREEN_INFORMATION::GetLargestWindowSizeInCharacters(const COORD coordFontSize /*= { 1, 1 }*/) const
-{
-    FAIL_FAST_IF(coordFontSize.X == 0);
-    FAIL_FAST_IF(coordFontSize.Y == 0);
-
-    RECT const rcClientInPixels = _pConsoleWindowMetrics->GetMaxClientRectInPixels();
-
-    // first assign the pixel widths and heights to the final output
-    COORD coordClientAreaSize;
-    coordClientAreaSize.X = (SHORT)RECT_WIDTH(&rcClientInPixels);
-    coordClientAreaSize.Y = (SHORT)RECT_HEIGHT(&rcClientInPixels);
-
-    // now retrieve the font size and divide the pixel counts into character counts
-    COORD coordFont = coordFontSize; // by default, use the size we were given
-
-    // If renderer has been set up, instead retrieve its font size
-    if (ServiceLocator::LocateGlobals().pRender != nullptr)
-    {
-        coordFont = GetScreenFontSize();
-    }
-
-    FAIL_FAST_IF(coordFont.X == 0);
-    FAIL_FAST_IF(coordFont.Y == 0);
-
-    coordClientAreaSize.X /= coordFont.X;
-    coordClientAreaSize.Y /= coordFont.Y;
-
-    return coordClientAreaSize;
-}
-
-COORD SCREEN_INFORMATION::GetScrollBarSizesInCharacters() const
-{
-    COORD coordFont = GetScreenFontSize();
-
-    SHORT vScrollSize = ServiceLocator::LocateGlobals().sVerticalScrollSize;
-    SHORT hScrollSize = ServiceLocator::LocateGlobals().sHorizontalScrollSize;
-
-    COORD coordBarSizes;
-    coordBarSizes.X = (vScrollSize / coordFont.X) + ((vScrollSize % coordFont.X) != 0 ? 1 : 0);
-    coordBarSizes.Y = (hScrollSize / coordFont.Y) + ((hScrollSize % coordFont.Y) != 0 ? 1 : 0);
-
-    return coordBarSizes;
-}
-
-void SCREEN_INFORMATION::GetRequiredConsoleSizeInPixels(_Out_ PSIZE const pRequiredSize) const
-{
-    COORD const coordFontSize = GetCurrentFont().GetSize();
-
-    // TODO: Assert valid size boundaries
-    pRequiredSize->cx = GetViewport().Width() * coordFontSize.X;
-    pRequiredSize->cy = GetViewport().Height() * coordFontSize.Y;
-}
-
-COORD SCREEN_INFORMATION::GetScreenFontSize() const
-{
-    // If we have no renderer, then we don't really need any sort of pixel math. so the "font size" for the scale factor
-    // (which is used almost everywhere around the code as * and / calls) should just be 1,1 so those operations will do
-    // effectively nothing.
-    COORD coordRet = { 1, 1 };
-    if (ServiceLocator::LocateGlobals().pRender != nullptr)
-    {
-        coordRet = GetCurrentFont().GetSize();
-    }
-
-    // For sanity's sake, make sure not to leak 0 out as a possible value. These values are used in division operations.
-    coordRet.X = std::max(coordRet.X, 1i16);
-    coordRet.Y = std::max(coordRet.Y, 1i16);
-
-    return coordRet;
-}
-
-#pragma endregion
-
-#pragma region Set Data
-
-void SCREEN_INFORMATION::RefreshFontWithRenderer()
-{
-    if (IsActiveScreenBuffer())
-    {
-        // Hand the handle to our internal structure to the font change trigger in case it updates it based on what's appropriate.
-        if (ServiceLocator::LocateGlobals().pRender != nullptr)
-        {
-            ServiceLocator::LocateGlobals().pRender->TriggerFontChange(ServiceLocator::LocateGlobals().dpi,
-                                                                       GetDesiredFont(),
-                                                                       GetCurrentFont());
-
-            NotifyGlyphWidthFontChanged();
-        }
-    }
-}
-
-void SCREEN_INFORMATION::UpdateFont(const FontInfo* const pfiNewFont)
-{
-    FontInfoDesired fiDesiredFont(*pfiNewFont);
-
-    GetDesiredFont() = fiDesiredFont;
-
-    RefreshFontWithRenderer();
-
-    // If we're the active screen buffer...
-    if (IsActiveScreenBuffer())
-    {
-        // If there is a window attached, let it know that it should try to update so the rows/columns are now accounting for the new font.
-        IConsoleWindow* const pWindow = ServiceLocator::LocateConsoleWindow();
-        if (nullptr != pWindow)
-        {
-            COORD coordViewport = GetViewport().Dimensions();
-            pWindow->UpdateWindowSize(coordViewport);
-        }
-    }
-
-    // If we're an alt buffer, also update our main buffer.
-    if (_psiMainBuffer)
-    {
-        _psiMainBuffer->UpdateFont(pfiNewFont);
-    }
-}
-
-// NOTE: This method was historically used to notify accessibility apps AND
-// to aggregate drawing metadata to determine whether or not to use PolyTextOut.
-// After the Nov 2015 graphics refactor, the metadata drawing flag calculation is no longer necessary.
-// This now only notifies accessibility apps of a change.
-void SCREEN_INFORMATION::NotifyAccessibilityEventing(const short sStartX,
-                                                     const short sStartY,
-                                                     const short sEndX,
-                                                     const short sEndY)
-{
-    const CONSOLE_INFORMATION& gci = ServiceLocator::LocateGlobals().getConsoleInformation();
-
-    // Fire off a winevent to let accessibility apps know what changed.
-    if (IsActiveScreenBuffer())
-    {
-        const COORD coordScreenBufferSize = GetBufferSize().Dimensions();
-        FAIL_FAST_IF(!(sEndX < coordScreenBufferSize.X));
-
-        if (sStartX == sEndX && sStartY == sEndY)
-        {
-            try
-            {
-                const auto cellData = GetCellDataAt({ sStartX, sStartY });
-                const LONG charAndAttr = MAKELONG(Utf16ToUcs2(cellData->Chars()),
-                                                  gci.GenerateLegacyAttributes(cellData->TextAttr()));
-                _pAccessibilityNotifier->NotifyConsoleUpdateSimpleEvent(MAKELONG(sStartX, sStartY),
-                                                                        charAndAttr);
-            }
-            catch (...)
-            {
-                LOG_HR(wil::ResultFromCaughtException());
-                return;
-            }
-        }
-        else
-        {
-            _pAccessibilityNotifier->NotifyConsoleUpdateRegionEvent(MAKELONG(sStartX, sStartY),
-                                                                    MAKELONG(sEndX, sEndY));
-        }
-        IConsoleWindow* pConsoleWindow = ServiceLocator::LocateConsoleWindow();
-        if (pConsoleWindow)
-        {
-            LOG_IF_FAILED(pConsoleWindow->SignalUia(UIA_Text_TextChangedEventId));
-            // TODO MSFT 7960168 do we really need this event to not signal?
-            //pConsoleWindow->SignalUia(UIA_LayoutInvalidatedEventId);
-        }
-    }
-}
-
-#pragma endregion
-
-#pragma region UI_Refresh
-
-VOID SCREEN_INFORMATION::UpdateScrollBars()
-{
-    CONSOLE_INFORMATION& gci = ServiceLocator::LocateGlobals().getConsoleInformation();
-    if (!IsActiveScreenBuffer())
-    {
-        return;
-    }
-
-    if (gci.Flags & CONSOLE_UPDATING_SCROLL_BARS)
-    {
-        return;
-    }
-
-    gci.Flags |= CONSOLE_UPDATING_SCROLL_BARS;
-
-    if (ServiceLocator::LocateConsoleWindow() != nullptr)
-    {
-        ServiceLocator::LocateConsoleWindow()->PostUpdateScrollBars();
-    }
-}
-
-VOID SCREEN_INFORMATION::InternalUpdateScrollBars()
-{
-    CONSOLE_INFORMATION& gci = ServiceLocator::LocateGlobals().getConsoleInformation();
-    IConsoleWindow* const pWindow = ServiceLocator::LocateConsoleWindow();
-
-    WI_ClearFlag(gci.Flags, CONSOLE_UPDATING_SCROLL_BARS);
-
-    if (!IsActiveScreenBuffer())
-    {
-        return;
-    }
-
-    ResizingWindow++;
-
-    if (pWindow != nullptr)
-    {
-        const auto buffer = GetBufferSize();
-
-        // If this is the main buffer, make sure we enable both of the scroll bars.
-        //      The alt buffer likely disabled the scroll bars, this is the only
-        //      way to re-enable it.
-        if (!_IsAltBuffer())
-        {
-            pWindow->EnableBothScrollBars();
-        }
-
-        pWindow->UpdateScrollBar(true,
-                                 _IsAltBuffer() || gci.IsTerminalScrolling(),
-                                 _viewport.Height(),
-                                 gci.IsTerminalScrolling() ? _virtualBottom : buffer.BottomInclusive(),
-                                 _viewport.Top());
-        pWindow->UpdateScrollBar(false,
-                                 _IsAltBuffer(),
-                                 _viewport.Width(),
-                                 buffer.RightInclusive(),
-                                 _viewport.Left());
-    }
-
-    // Fire off an event to let accessibility apps know the layout has changed.
-    _pAccessibilityNotifier->NotifyConsoleLayoutEvent();
-
-    ResizingWindow--;
-}
-
-// Routine Description:
-// - Modifies the size of the current viewport to match the width/height of the request given.
-// - This will act like a resize operation from the bottom right corner of the window.
-// Arguments:
-// - pcoordSize - Requested viewport width/heights in characters
-// Return Value:
-// - <none>
-void SCREEN_INFORMATION::SetViewportSize(const COORD* const pcoordSize)
-{
-    // If this is the alt buffer or a VT I/O buffer:
-    //      first resize ourselves to match the new viewport
-    //      then also make sure that the main buffer gets the same call
-    //      (if necessary)
-    if (_IsInPtyMode())
-    {
-        LOG_IF_FAILED(ResizeScreenBuffer(*pcoordSize, TRUE));
-
-        if (_psiMainBuffer)
-        {
-            const auto bufferSize = GetBufferSize().Dimensions();
-
-            _psiMainBuffer->SetViewportSize(&bufferSize);
-        }
-    }
-    _InternalSetViewportSize(pcoordSize, false, false);
-}
-
-// Method Description:
-// - Update the origin of the buffer's viewport. You can either move the
-//      viewport with a delta relative to its current location, or set its
-//      absolute origin. Either way leaves the dimensions of the viewport
-//      unchanged. Also potentially updates our "virtual bottom", the last real
-//      location of the viewport in the buffer.
-//  Also notifies the window implementation to update its scrollbars.
-// Arguments:
-// - fAbsolute: If true, coordWindowOrigin is the absolute location of the origin of the new viewport.
-//      If false, coordWindowOrigin is a delta to move the viewport relative to its current position.
-// - coordWindowOrigin: Either the new absolute position of the origin of the
-//      viewport, or a delta to add to the current viewport location.
-// - updateBottom: If true, update our virtual bottom position. This should be
-//      false if we're moving the viewport in response to the users scrolling up
-//      and down in the buffer, but API calls should set this to true.
-// Return Value:
-// - STATUS_INVALID_PARAMETER if the new viewport would be outside the buffer,
-//      else STATUS_SUCCESS
-[[nodiscard]] NTSTATUS SCREEN_INFORMATION::SetViewportOrigin(const bool fAbsolute,
-                                                             const COORD coordWindowOrigin,
-                                                             const bool updateBottom)
-{
-    // calculate window size
-    COORD WindowSize = _viewport.Dimensions();
-
-    SMALL_RECT NewWindow;
-    // if relative coordinates, figure out absolute coords.
-    if (!fAbsolute)
-    {
-        if (coordWindowOrigin.X == 0 && coordWindowOrigin.Y == 0)
-        {
-            return STATUS_SUCCESS;
-        }
-        NewWindow.Left = _viewport.Left() + coordWindowOrigin.X;
-        NewWindow.Top = _viewport.Top() + coordWindowOrigin.Y;
-    }
-    else
-    {
-        if (coordWindowOrigin == _viewport.Origin())
-        {
-            return STATUS_SUCCESS;
-        }
-        NewWindow.Left = coordWindowOrigin.X;
-        NewWindow.Top = coordWindowOrigin.Y;
-    }
-    NewWindow.Right = (SHORT)(NewWindow.Left + WindowSize.X - 1);
-    NewWindow.Bottom = (SHORT)(NewWindow.Top + WindowSize.Y - 1);
-
-    const CONSOLE_INFORMATION& gci = ServiceLocator::LocateGlobals().getConsoleInformation();
-
-    // If we're in terminal scrolling mode, and we're trying to set the viewport
-    //      below the logical viewport, without updating our virtual bottom
-    //      (the logical viewport's position), dont.
-    //  Instead move us to the bottom of the logical viewport.
-    if (gci.IsTerminalScrolling() && !updateBottom && NewWindow.Bottom > _virtualBottom)
-    {
-        const short delta = _virtualBottom - NewWindow.Bottom;
-        NewWindow.Top += delta;
-        NewWindow.Bottom += delta;
-    }
-
-    // see if new window origin would extend window beyond extent of screen buffer
-    const COORD coordScreenBufferSize = GetBufferSize().Dimensions();
-    if (NewWindow.Left < 0 ||
-        NewWindow.Top < 0 ||
-        NewWindow.Right < 0 ||
-        NewWindow.Bottom < 0 ||
-        NewWindow.Right >= coordScreenBufferSize.X ||
-        NewWindow.Bottom >= coordScreenBufferSize.Y)
-    {
-        return STATUS_INVALID_PARAMETER;
-    }
-
-    if (IsActiveScreenBuffer() && ServiceLocator::LocateConsoleWindow() != nullptr)
-    {
-        // Tell the window that it needs to set itself to the new origin if we're the active buffer.
-        ServiceLocator::LocateConsoleWindow()->ChangeViewport(NewWindow);
-    }
-    else
-    {
-        // Otherwise, just store the new position and go on.
-        _viewport = Viewport::FromInclusive(NewWindow);
-        Tracing::s_TraceWindowViewport(_viewport);
-    }
-
-    // Update our internal virtual bottom tracker if requested. This helps keep
-    //      the viewport's logical position consistent from the perspective of a
-    //      VT client application, even if the user scrolls the viewport with the mouse.
-    if (updateBottom)
-    {
-        UpdateBottom();
-    }
-
-    return STATUS_SUCCESS;
-}
-
-bool SCREEN_INFORMATION::SendNotifyBeep() const
-{
-    if (IsActiveScreenBuffer())
-    {
-        if (ServiceLocator::LocateConsoleWindow() != nullptr)
-        {
-            return ServiceLocator::LocateConsoleWindow()->SendNotifyBeep();
-        }
-    }
-
-    return false;
-}
-
-bool SCREEN_INFORMATION::PostUpdateWindowSize() const
-{
-    if (IsActiveScreenBuffer())
-    {
-        if (ServiceLocator::LocateConsoleWindow() != nullptr)
-        {
-            return ServiceLocator::LocateConsoleWindow()->PostUpdateWindowSize();
-        }
-    }
-
-    return false;
-}
-
-// Routine Description:
-// - Modifies the screen buffer and viewport dimensions when the available client area rendering space changes.
-// Arguments:
-// - prcClientNew - Client rectangle in pixels after this update
-// - prcClientOld - Client rectangle in pixels before this update
-// Return Value:
-// - <none>
-void SCREEN_INFORMATION::ProcessResizeWindow(const RECT* const prcClientNew,
-                                             const RECT* const prcClientOld)
-{
-    if (_IsAltBuffer())
-    {
-        // Stash away the size of the window, we'll need to do this to the main when we pop back
-        //  We set this on the main, so that main->alt(resize)->alt keeps the resize
-        _psiMainBuffer->_fAltWindowChanged = true;
-        _psiMainBuffer->_rcAltSavedClientNew = *prcClientNew;
-        _psiMainBuffer->_rcAltSavedClientOld = *prcClientOld;
-    }
-
-    // 1.a In some modes, the screen buffer size needs to change on window size,
-    //      so do that first.
-    //      _AdjustScreenBuffer might hide the commandline. If it does so, it'll
-    //      return S_OK instead of S_FALSE. In that case, we'll need to re-show
-    //      the commandline ourselves once the viewport size is updated.
-    //      (See 1.b below)
-    const HRESULT adjustBufferSizeResult = _AdjustScreenBuffer(prcClientNew);
-    LOG_IF_FAILED(adjustBufferSizeResult);
-
-    // 2. Now calculate how large the new viewport should be
-    COORD coordViewportSize;
-    _CalculateViewportSize(prcClientNew, &coordViewportSize);
-
-    // 3. And adjust the existing viewport to match the same dimensions.
-    //      The old/new comparison is to figure out which side the window was resized from.
-    _AdjustViewportSize(prcClientNew, prcClientOld, &coordViewportSize);
-
-    // 1.b  If we did actually change the buffer size, then we need to show the
-    //      commandline again. We hid it during _AdjustScreenBuffer, but we
-    //      couldn't turn it back on until the Viewport was updated to the new
-    //      size. See MSFT:19976291
-    if (SUCCEEDED(adjustBufferSizeResult) && adjustBufferSizeResult != S_FALSE)
-    {
-        CommandLine& commandLine = CommandLine::Instance();
-        commandLine.Show();
-    }
-
-    // 4. Finally, update the scroll bars.
-    UpdateScrollBars();
-
-    FAIL_FAST_IF(!(_viewport.Top() >= 0));
-    // TODO MSFT: 17663344 - Audit call sites for this precondition. Extremely tiny offscreen windows.
-    //FAIL_FAST_IF(!(_viewport.IsValid()));
-}
-
-#pragma endregion
-
-#pragma region Support_Calculation
-
-// Routine Description:
-// - This helper converts client pixel areas into the number of characters that could fit into the client window.
-// - It requires the buffer size to figure out whether it needs to reserve space for the scroll bars (or not).
-// Arguments:
-// - prcClientNew - Client region of window in pixels
-// - coordBufferOld - Size of backing buffer in characters
-// - pcoordClientNewCharacters - The maximum number of characters X by Y that can be displayed in the window with the given backing buffer.
-// Return Value:
-// - S_OK if math was successful. Check with SUCCEEDED/FAILED macro.
-[[nodiscard]] HRESULT SCREEN_INFORMATION::_AdjustScreenBufferHelper(const RECT* const prcClientNew,
-                                                                    const COORD coordBufferOld,
-                                                                    _Out_ COORD* const pcoordClientNewCharacters)
-{
-    // Get the font size ready.
-    COORD const coordFontSize = GetScreenFontSize();
-
-    // We cannot operate if the font size is 0. This shouldn't happen, but stop early if it does.
-    RETURN_HR_IF(E_NOT_VALID_STATE, 0 == coordFontSize.X || 0 == coordFontSize.Y);
-
-    // Find out how much client space we have to work with in the new area.
-    SIZE sizeClientNewPixels = { 0 };
-    sizeClientNewPixels.cx = RECT_WIDTH(prcClientNew);
-    sizeClientNewPixels.cy = RECT_HEIGHT(prcClientNew);
-
-    // Subtract out scroll bar space if scroll bars will be necessary.
-    bool fIsHorizontalVisible = false;
-    bool fIsVerticalVisible = false;
-    s_CalculateScrollbarVisibility(prcClientNew, &coordBufferOld, &coordFontSize, &fIsHorizontalVisible, &fIsVerticalVisible);
-
-    if (fIsHorizontalVisible)
-    {
-        sizeClientNewPixels.cy -= ServiceLocator::LocateGlobals().sHorizontalScrollSize;
-    }
-
-    if (fIsVerticalVisible)
-    {
-        sizeClientNewPixels.cx -= ServiceLocator::LocateGlobals().sVerticalScrollSize;
-    }
-
-    // Now with the scroll bars removed, calculate how many characters could fit into the new window area.
-    pcoordClientNewCharacters->X = (SHORT)(sizeClientNewPixels.cx / coordFontSize.X);
-    pcoordClientNewCharacters->Y = (SHORT)(sizeClientNewPixels.cy / coordFontSize.Y);
-
-    // If the new client is too tiny, our viewport will be 1x1.
-    pcoordClientNewCharacters->X = std::max(pcoordClientNewCharacters->X, 1i16);
-    pcoordClientNewCharacters->Y = std::max(pcoordClientNewCharacters->Y, 1i16);
-    return S_OK;
-}
-
-// Routine Description:
-// - Modifies the size of the backing text buffer when the window changes to support "intuitive" resizing modes by grabbing the window edges.
-// - This function will compensate for scroll bars.
-// - Buffer size changes will happen internally to this function.
-// Arguments:
-// - prcClientNew - Client rectangle in pixels after this update
-// Return Value:
-// - appropriate HRESULT
-[[nodiscard]] HRESULT SCREEN_INFORMATION::_AdjustScreenBuffer(const RECT* const prcClientNew)
-{
-    const CONSOLE_INFORMATION& gci = ServiceLocator::LocateGlobals().getConsoleInformation();
-    // Prepare the buffer sizes.
-    // We need the main's size here to maintain the right scrollbar visibility.
-    COORD const coordBufferSizeOld = _IsAltBuffer() ? _psiMainBuffer->GetBufferSize().Dimensions() : GetBufferSize().Dimensions();
-    COORD coordBufferSizeNew = coordBufferSizeOld;
-
-    // First figure out how many characters we could fit into the new window given the old buffer size
-    COORD coordClientNewCharacters;
-
-    RETURN_IF_FAILED(_AdjustScreenBufferHelper(prcClientNew, coordBufferSizeOld, &coordClientNewCharacters));
-
-    // If we're in wrap text mode, then we want to be fixed to the window size. So use the character calculation we just got
-    // to fix the buffer and window width together.
-    if (gci.GetWrapText())
-    {
-        coordBufferSizeNew.X = coordClientNewCharacters.X;
-    }
-
-    // Reanalyze scroll bars in case we fixed the edge together for word wrap.
-    // Use the new buffer client size.
-    RETURN_IF_FAILED(_AdjustScreenBufferHelper(prcClientNew, coordBufferSizeNew, &coordClientNewCharacters));
-
-    // Now reanalyze the buffer size and grow if we can fit more characters into the window no matter the console mode.
-    if (_IsInPtyMode())
-    {
-        // The alt buffer always wants to be exactly the size of the screen, never more or less.
-        // This prevents scrollbars when you increase the alt buffer size, then decrease it.
-        // Can't have a buffer dimension of 0 - that'll cause divide by zeros in the future.
-        coordBufferSizeNew.X = std::max(coordClientNewCharacters.X, 1i16);
-        coordBufferSizeNew.Y = std::max(coordClientNewCharacters.Y, 1i16);
-    }
-    else
-    {
-        if (coordClientNewCharacters.X > coordBufferSizeNew.X)
-        {
-            coordBufferSizeNew.X = coordClientNewCharacters.X;
-        }
-        if (coordClientNewCharacters.Y > coordBufferSizeNew.Y)
-        {
-            coordBufferSizeNew.Y = coordClientNewCharacters.Y;
-        }
-    }
-
-    HRESULT hr = S_FALSE;
-
-    // Only attempt to modify the buffer if something changed. Expensive operation.
-    if (coordBufferSizeOld.X != coordBufferSizeNew.X ||
-        coordBufferSizeOld.Y != coordBufferSizeNew.Y)
-    {
-        CommandLine& commandLine = CommandLine::Instance();
-
-        // TODO: Deleting and redrawing the command line during resizing can cause flickering. See: http://osgvsowi/658439
-        // 1. Delete input string if necessary (see menu.c)
-        commandLine.Hide(FALSE);
-        _textBuffer->GetCursor().SetIsVisible(false);
-
-        // 2. Call the resize screen buffer method (expensive) to redimension the backing buffer (and reflow)
-        LOG_IF_FAILED(ResizeScreenBuffer(coordBufferSizeNew, FALSE));
-
-        // MSFT:19976291 Don't re-show the commandline here. We need to wait for
-        //      the viewport to also get resized before we can re-show the commandline.
-        //      ProcessResizeWindow will call commandline.Show() for us.
-        _textBuffer->GetCursor().SetIsVisible(true);
-
-        // Return S_OK, to indicate we succeeded and actually did something.
-        hr = S_OK;
-    }
-
-    return hr;
-}
-
-// Routine Description:
-// - Calculates what width/height the viewport must have to consume all the available space in the given client area.
-// - This compensates for scroll bars and will leave space in the client area for the bars if necessary.
-// Arguments:
-// - prcClientArea - The client rectangle in pixels of available rendering space.
-// - pcoordSize - Filled with the width/height to which the viewport should be set.
-// Return Value:
-// - <none>
-void SCREEN_INFORMATION::_CalculateViewportSize(const RECT* const prcClientArea, _Out_ COORD* const pcoordSize)
-{
-    COORD const coordBufferSize = GetBufferSize().Dimensions();
-    COORD const coordFontSize = GetScreenFontSize();
-
-    SIZE sizeClientPixels = { 0 };
-    sizeClientPixels.cx = RECT_WIDTH(prcClientArea);
-    sizeClientPixels.cy = RECT_HEIGHT(prcClientArea);
-
-    bool fIsHorizontalVisible;
-    bool fIsVerticalVisible;
-    s_CalculateScrollbarVisibility(prcClientArea,
-                                   &coordBufferSize,
-                                   &coordFontSize,
-                                   &fIsHorizontalVisible,
-                                   &fIsVerticalVisible);
-
-    if (fIsHorizontalVisible)
-    {
-        sizeClientPixels.cy -= ServiceLocator::LocateGlobals().sHorizontalScrollSize;
-    }
-
-    if (fIsVerticalVisible)
-    {
-        sizeClientPixels.cx -= ServiceLocator::LocateGlobals().sVerticalScrollSize;
-    }
-
-    pcoordSize->X = (SHORT)(sizeClientPixels.cx / coordFontSize.X);
-    pcoordSize->Y = (SHORT)(sizeClientPixels.cy / coordFontSize.Y);
-}
-
-// Routine Description:
-// - Modifies the size of the current viewport to match the width/height of the request given.
-// - Must specify which corner to adjust from. Default to false/false to resize from the bottom right corner.
-// Arguments:
-// - pcoordSize - Requested viewport width/heights in characters
-// - fResizeFromTop - If false, will trim/add to bottom of viewport first. If true, will trim/add to top.
-// - fResizeFromBottom - If false, will trim/add to top of viewport first. If true, will trim/add to left.
-// Return Value:
-// - <none>
-void SCREEN_INFORMATION::_InternalSetViewportSize(const COORD* const pcoordSize,
-                                                  const bool fResizeFromTop,
-                                                  const bool fResizeFromLeft)
-{
-    const short DeltaX = pcoordSize->X - _viewport.Width();
-    const short DeltaY = pcoordSize->Y - _viewport.Height();
-    const COORD coordScreenBufferSize = GetBufferSize().Dimensions();
-
-    // do adjustments on a copy that's easily manipulated.
-    SMALL_RECT srNewViewport = _viewport.ToInclusive();
-
-    // Now we need to determine what our new Window size should
-    // be. Note that Window here refers to the character/row window.
-    if (fResizeFromLeft)
-    {
-        // we're being horizontally sized from the left border
-        const SHORT sLeftProposed = (srNewViewport.Left - DeltaX);
-        if (sLeftProposed >= 0)
-        {
-            // there's enough room in the backlog to just expand left
-            srNewViewport.Left -= DeltaX;
-        }
-        else
-        {
-            // if we're resizing horizontally, we want to show as much
-            // content above as we can, but we can't show more
-            // than the left of the window
-            srNewViewport.Left = 0;
-            srNewViewport.Right += (SHORT)abs(sLeftProposed);
-        }
-    }
-    else
-    {
-        // we're being horizontally sized from the right border
-        const SHORT sRightProposed = (srNewViewport.Right + DeltaX);
-        if (sRightProposed <= (coordScreenBufferSize.X - 1))
-        {
-            srNewViewport.Right += DeltaX;
-        }
-        else
-        {
-            srNewViewport.Right = (coordScreenBufferSize.X - 1);
-            srNewViewport.Left -= (sRightProposed - (coordScreenBufferSize.X - 1));
-        }
-    }
-
-    if (fResizeFromTop)
-    {
-        const SHORT sTopProposed = (srNewViewport.Top - DeltaY);
-        // we're being vertically sized from the top border
-        if (sTopProposed >= 0)
-        {
-            // Special case: Only modify the top position if we're not
-            // on the 0th row of the buffer.
-
-            // If we're on the 0th row, people expect it to stay stuck
-            // to the top of the window, not to start collapsing down
-            // and hiding the top rows.
-            if (srNewViewport.Top > 0)
-            {
-                // there's enough room in the backlog to just expand the top
-                srNewViewport.Top -= DeltaY;
-            }
-            else
-            {
-                // If we didn't adjust the top, we need to trim off
-                // the number of rows from the bottom instead.
-                // NOTE: It's += because DeltaY will be negative
-                // already for this circumstance.
-                FAIL_FAST_IF(!(DeltaY <= 0));
-                srNewViewport.Bottom += DeltaY;
-            }
-        }
-        else
-        {
-            // if we're resizing vertically, we want to show as much
-            // content above as we can, but we can't show more
-            // than the top of the window
-            srNewViewport.Top = 0;
-            srNewViewport.Bottom += (SHORT)abs(sTopProposed);
-        }
-    }
-    else
-    {
-        // we're being vertically sized from the bottom border
-        const SHORT sBottomProposed = (srNewViewport.Bottom + DeltaY);
-        if (sBottomProposed <= (coordScreenBufferSize.Y - 1))
-        {
-            // If the new bottom is supposed to be before the final line of the buffer
-            // Check to ensure that we don't hide the prompt by collapsing the window.
-
-            // The final valid end position will be the coordinates of
-            // the last character displayed (including any characters
-            // in the input line)
-            COORD coordValidEnd;
-            Selection::Instance().GetValidAreaBoundaries(nullptr, &coordValidEnd);
-
-            // If the bottom of the window when adjusted would be
-            // above the final line of valid text...
-            if (srNewViewport.Bottom + DeltaY < coordValidEnd.Y)
-            {
-                // Adjust the top of the window instead of the bottom
-                // (so the lines slide upward)
-                srNewViewport.Top -= DeltaY;
-
-                // If we happened to move the top of the window past
-                // the 0th row (first row in the buffer)
-                if (srNewViewport.Top < 0)
-                {
-                    // Find the amount we went past 0, correct the top
-                    // of the window back to 0, and instead adjust the
-                    // bottom even though it will cause us to lose the
-                    // prompt line.
-                    const short cRemainder = 0 - srNewViewport.Top;
-                    srNewViewport.Top += cRemainder;
-                    FAIL_FAST_IF(!(srNewViewport.Top == 0));
-                    srNewViewport.Bottom += cRemainder;
-                }
-            }
-            else
-            {
-                srNewViewport.Bottom += DeltaY;
-            }
-        }
-        else
-        {
-            srNewViewport.Bottom = (coordScreenBufferSize.Y - 1);
-            srNewViewport.Top -= (sBottomProposed - (coordScreenBufferSize.Y - 1));
-        }
-    }
-
-    // Ensure the viewport is valid.
-    // We can't have a negative left or top.
-    if (srNewViewport.Left < 0)
-    {
-        srNewViewport.Right -= srNewViewport.Left;
-        srNewViewport.Left = 0;
-    }
-
-    if (srNewViewport.Top < 0)
-    {
-        srNewViewport.Bottom -= srNewViewport.Top;
-        srNewViewport.Top = 0;
-    }
-
-    // Bottom and right cannot pass the final characters in the array.
-    srNewViewport.Right = std::min(srNewViewport.Right, gsl::narrow<SHORT>(coordScreenBufferSize.X - 1));
-    srNewViewport.Bottom = std::min(srNewViewport.Bottom, gsl::narrow<SHORT>(coordScreenBufferSize.Y - 1));
-
-    // See MSFT:19917443
-    // If we're in terminal scrolling mode, and we've changed the height of the
-    //      viewport, the new viewport's bottom to the _virtualBottom.
-    // GH#1206 - Only do this if the viewport is _growing_ in height. This can
-    // cause unexpected behavior if we try to anchor the _virtualBottom to a
-    // position that will be greater than the height of the buffer.
-    const auto& gci = ServiceLocator::LocateGlobals().getConsoleInformation();
-    auto newViewport = Viewport::FromInclusive(srNewViewport);
-    if (gci.IsTerminalScrolling() && newViewport.Height() >= _viewport.Height())
-    {
-        const short newTop = static_cast<short>(std::max(0, _virtualBottom - (newViewport.Height() - 1)));
-
-        newViewport = Viewport::FromDimensions(COORD({ newViewport.Left(), newTop }), newViewport.Dimensions());
-    }
-
-    _viewport = newViewport;
-    UpdateBottom();
-    Tracing::s_TraceWindowViewport(_viewport);
-}
-
-// Routine Description:
-// - Modifies the size of the current viewport to match the width/height of the request given.
-// - Uses the old and new client areas to determine which side the window was resized from.
-// Arguments:
-// - prcClientNew - Client rectangle in pixels after this update
-// - prcClientOld - Client rectangle in pixels before this update
-// - pcoordSize - Requested viewport width/heights in characters
-// Return Value:
-// - <none>
-void SCREEN_INFORMATION::_AdjustViewportSize(const RECT* const prcClientNew,
-                                             const RECT* const prcClientOld,
-                                             const COORD* const pcoordSize)
-{
-    // If the left is the only one that changed (and not the right
-    // also), then adjust from the left. Otherwise if the right
-    // changes or both changed, bias toward leaving the top-left
-    // corner in place and resize from the bottom right.
-    // --
-    // Resizing from the bottom right is more expected by
-    // users. Normally only one dimension (or one corner) will change
-    // at a time if the user is moving it. However, if the window is
-    // being dragged and forced to resize at a monitor boundary, all 4
-    // will change. In this case especially, users expect the top left
-    // to stay in place and the bottom right to adapt.
-    bool const fResizeFromLeft = prcClientNew->left != prcClientOld->left &&
-                                 prcClientNew->right == prcClientOld->right;
-    bool const fResizeFromTop = prcClientNew->top != prcClientOld->top &&
-                                prcClientNew->bottom == prcClientOld->bottom;
-
-    const Viewport oldViewport = Viewport(_viewport);
-
-    _InternalSetViewportSize(pcoordSize, fResizeFromTop, fResizeFromLeft);
-
-    // MSFT 13194969, related to 12092729.
-    // If we're in virtual terminal mode, and the viewport dimensions change,
-    //      send a WindowBufferSizeEvent. If the client wants VT mode, then they
-    //      probably want the viewport resizes, not just the screen buffer
-    //      resizes. This does change the behavior of the API for v2 callers,
-    //      but only callers who've requested VT mode. In 12092729, we enabled
-    //      sending notifications from window resizes in cases where the buffer
-    //      didn't resize, so this applies the same expansion to resizes using
-    //      the window, not the API.
-    if (IsInVirtualTerminalInputMode())
-    {
-        if ((_viewport.Width() != oldViewport.Width()) ||
-            (_viewport.Height() != oldViewport.Height()))
-        {
-            ScreenBufferSizeChange(GetBufferSize().Dimensions());
-        }
-    }
-}
-
-// Routine Description:
-// - From a window client area in pixels, a buffer size, and the font size, this will determine
-//   whether scroll bars will need to be shown (and consume a portion of the client area) for the
-//   given buffer to be rendered.
-// Arguments:
-// - prcClientArea - Client area in pixels of the available space for rendering
-// - pcoordBufferSize - Buffer size in characters
-// - pcoordFontSize - Font size in pixels per character
-// - pfIsHorizontalVisible - Indicates whether the horizontal scroll
-//   bar (consuming vertical space) will need to be visible
-// - pfIsVerticalVisible - Indicates whether the vertical scroll bar
-//   (consuming horizontal space) will need to be visible
-// Return Value:
-// - <none>
-void SCREEN_INFORMATION::s_CalculateScrollbarVisibility(const RECT* const prcClientArea,
-                                                        const COORD* const pcoordBufferSize,
-                                                        const COORD* const pcoordFontSize,
-                                                        _Out_ bool* const pfIsHorizontalVisible,
-                                                        _Out_ bool* const pfIsVerticalVisible)
-{
-    // Start with bars not visible as the initial state of the client area doesn't account for scroll bars.
-    *pfIsHorizontalVisible = false;
-    *pfIsVerticalVisible = false;
-
-    // Set up the client area in pixels
-    SIZE sizeClientPixels = { 0 };
-    sizeClientPixels.cx = RECT_WIDTH(prcClientArea);
-    sizeClientPixels.cy = RECT_HEIGHT(prcClientArea);
-
-    // Set up the buffer area in pixels by multiplying the size by the font size scale factor
-    SIZE sizeBufferPixels = { 0 };
-    sizeBufferPixels.cx = pcoordBufferSize->X * pcoordFontSize->X;
-    sizeBufferPixels.cy = pcoordBufferSize->Y * pcoordFontSize->Y;
-
-    // Now figure out whether we need one or both scroll bars.
-    // Showing a scroll bar in one direction may necessitate showing
-    // the scroll bar in the other (as it will consume client area
-    // space).
-
-    if (sizeBufferPixels.cx > sizeClientPixels.cx)
-    {
-        *pfIsHorizontalVisible = true;
-
-        // If we have a horizontal bar, remove it from available
-        // vertical space and check that remaining client area is
-        // enough.
-        sizeClientPixels.cy -= ServiceLocator::LocateGlobals().sHorizontalScrollSize;
-
-        if (sizeBufferPixels.cy > sizeClientPixels.cy)
-        {
-            *pfIsVerticalVisible = true;
-        }
-    }
-    else if (sizeBufferPixels.cy > sizeClientPixels.cy)
-    {
-        *pfIsVerticalVisible = true;
-
-        // If we have a vertical bar, remove it from available
-        // horizontal space and check that remaining client area is
-        // enough.
-        sizeClientPixels.cx -= ServiceLocator::LocateGlobals().sVerticalScrollSize;
-
-        if (sizeBufferPixels.cx > sizeClientPixels.cx)
-        {
-            *pfIsHorizontalVisible = true;
-        }
-    }
-}
-
-bool SCREEN_INFORMATION::IsMaximizedBoth() const
-{
-    return IsMaximizedX() && IsMaximizedY();
-}
-
-bool SCREEN_INFORMATION::IsMaximizedX() const
-{
-    // If the viewport is displaying the entire size of the allocated buffer, it's maximized.
-    return _viewport.Left() == 0 && (_viewport.Width() == GetBufferSize().Width());
-}
-
-bool SCREEN_INFORMATION::IsMaximizedY() const
-{
-    // If the viewport is displaying the entire size of the allocated buffer, it's maximized.
-    return _viewport.Top() == 0 && (_viewport.Height() == GetBufferSize().Height());
-}
-
-#pragma endregion
-
-// Routine Description:
-// - This is a screen resize algorithm which will reflow the ends of lines based on the
-//   line wrap state used for clipboard line-based copy.
-// Arguments:
-// - <in> Coordinates of the new screen size
-// Return Value:
-// - Success if successful. Invalid parameter if screen buffer size is unexpected. No memory if allocation failed.
-[[nodiscard]] NTSTATUS SCREEN_INFORMATION::ResizeWithReflow(const COORD coordNewScreenSize)
-{
-    if ((USHORT)coordNewScreenSize.X >= SHORT_MAX || (USHORT)coordNewScreenSize.Y >= SHORT_MAX)
-    {
-        RIPMSG2(RIP_WARNING, "Invalid screen buffer size (0x%x, 0x%x)", coordNewScreenSize.X, coordNewScreenSize.Y);
-        return STATUS_INVALID_PARAMETER;
-    }
-
-    // First allocate a new text buffer to take the place of the current one.
-    std::unique_ptr<TextBuffer> newTextBuffer;
-    try
-    {
-        newTextBuffer = std::make_unique<TextBuffer>(coordNewScreenSize,
-                                                     GetAttributes(),
-                                                     0,
-                                                     _renderTarget); // temporarily set size to 0 so it won't render.
-    }
-    catch (...)
-    {
-        return NTSTATUS_FROM_HRESULT(wil::ResultFromCaughtException());
-    }
-
-    // Save cursor's relative height versus the viewport
-    SHORT const sCursorHeightInViewportBefore = _textBuffer->GetCursor().GetPosition().Y - _viewport.Top();
-
-    // skip any drawing updates that might occur until we swap _textBuffer with the new buffer or we exit early.
-    newTextBuffer->GetCursor().StartDeferDrawing();
-    _textBuffer->GetCursor().StartDeferDrawing();
-    // we're capturing _textBuffer by reference here because when we exit, we want to EndDefer on the current active buffer.
-    auto endDefer = wil::scope_exit([&]() noexcept { _textBuffer->GetCursor().EndDeferDrawing(); });
-
-    HRESULT hr = TextBuffer::Reflow(*_textBuffer.get(), *newTextBuffer.get(), std::nullopt, std::nullopt);
-
-    if (SUCCEEDED(hr))
-    {
-        Cursor& newCursor = newTextBuffer->GetCursor();
-        // Adjust the viewport so the cursor doesn't wildly fly off up or down.
-        SHORT const sCursorHeightInViewportAfter = newCursor.GetPosition().Y - _viewport.Top();
-        COORD coordCursorHeightDiff = { 0 };
-        coordCursorHeightDiff.Y = sCursorHeightInViewportAfter - sCursorHeightInViewportBefore;
-        LOG_IF_FAILED(SetViewportOrigin(false, coordCursorHeightDiff, true));
-
-        _textBuffer.swap(newTextBuffer);
-    }
-
-    return NTSTATUS_FROM_HRESULT(hr);
-}
-
-//
-// Routine Description:
-// - This is the legacy screen resize with minimal changes
-// Arguments:
-// - coordNewScreenSize - new size of screen.
-// Return Value:
-// - Success if successful. Invalid parameter if screen buffer size is unexpected. No memory if allocation failed.
-[[nodiscard]] NTSTATUS SCREEN_INFORMATION::ResizeTraditional(const COORD coordNewScreenSize)
-{
-    return NTSTATUS_FROM_HRESULT(_textBuffer->ResizeTraditional(coordNewScreenSize));
-}
-
-//
-// Routine Description:
-// - This routine resizes the screen buffer.
-// Arguments:
-// - NewScreenSize - new size of screen in characters
-// - DoScrollBarUpdate - indicates whether to update scroll bars at the end
-// Return Value:
-// - Success if successful. Invalid parameter if screen buffer size is unexpected. No memory if allocation failed.
-[[nodiscard]] NTSTATUS SCREEN_INFORMATION::ResizeScreenBuffer(const COORD coordNewScreenSize,
-                                                              const bool fDoScrollBarUpdate)
-{
-    // If the size hasn't actually changed, do nothing.
-    if (coordNewScreenSize == GetBufferSize().Dimensions())
-    {
-        return STATUS_SUCCESS;
-    }
-
-    CONSOLE_INFORMATION& gci = ServiceLocator::LocateGlobals().getConsoleInformation();
-    NTSTATUS status = STATUS_SUCCESS;
-
-    // If we're in conpty mode, suppress any immediate painting we might do
-    // during the resize.
-    if (gci.IsInVtIoMode())
-    {
-        gci.GetVtIo()->BeginResize();
-    }
-    auto endResize = wil::scope_exit([&] {
-        if (gci.IsInVtIoMode())
-        {
-            gci.GetVtIo()->EndResize();
-        }
-    });
-
-    // cancel any active selection before resizing or it will not necessarily line up with the new buffer positions
-    Selection::Instance().ClearSelection();
-
-    // cancel any popups before resizing or they will not necessarily line up with new buffer positions
-    CommandLine::Instance().EndAllPopups();
-
-    const bool fWrapText = gci.GetWrapText();
-    if (fWrapText)
-    {
-        status = ResizeWithReflow(coordNewScreenSize);
-    }
-    else
-    {
-        status = NTSTATUS_FROM_HRESULT(ResizeTraditional(coordNewScreenSize));
-    }
-
-    if (NT_SUCCESS(status))
-    {
-        NotifyAccessibilityEventing(0, 0, (SHORT)(coordNewScreenSize.X - 1), (SHORT)(coordNewScreenSize.Y - 1));
-
-        if ((!ConvScreenInfo))
-        {
-            if (FAILED(ConsoleImeResizeCompStrScreenBuffer(coordNewScreenSize)))
-            {
-                // If something went wrong, just bail out.
-                return STATUS_INVALID_HANDLE;
-            }
-        }
-
-        // Fire off an event to let accessibility apps know the layout has changed.
-        if (IsActiveScreenBuffer())
-        {
-            _pAccessibilityNotifier->NotifyConsoleLayoutEvent();
-        }
-
-        if (fDoScrollBarUpdate)
-        {
-            UpdateScrollBars();
-        }
-        ScreenBufferSizeChange(coordNewScreenSize);
-    }
-
-    return status;
-}
-
-// Routine Description:
-// - Given a rectangle containing screen buffer coordinates (character-level positioning, not pixel)
-//   This method will trim the rectangle to ensure it is within the buffer.
-//   For example, if the rectangle given has a right position of 85, but the current screen buffer
-//   is only reaching from 0-79, then the right position will be set to 79.
-// Arguments:
-// - psrRect - Pointer to rectangle holding data to be trimmed
-// Return Value:
-// - <none>
-void SCREEN_INFORMATION::ClipToScreenBuffer(_Inout_ SMALL_RECT* const psrClip) const
-{
-    const auto bufferSize = GetBufferSize();
-
-    psrClip->Left = std::max(psrClip->Left, bufferSize.Left());
-    psrClip->Top = std::max(psrClip->Top, bufferSize.Top());
-    psrClip->Right = std::min(psrClip->Right, bufferSize.RightInclusive());
-    psrClip->Bottom = std::min(psrClip->Bottom, bufferSize.BottomInclusive());
-}
-
-void SCREEN_INFORMATION::MakeCurrentCursorVisible()
-{
-    MakeCursorVisible(_textBuffer->GetCursor().GetPosition());
-}
-
-// Routine Description:
-// - This routine sets the cursor size and visibility both in the data
-//      structures and on the screen. Also updates the cursor information of
-//      this buffer's main buffer, if this buffer is an alt buffer.
-// Arguments:
-// - Size - cursor size
-// - Visible - cursor visibility
-// Return Value:
-// - None
-void SCREEN_INFORMATION::SetCursorInformation(const ULONG Size,
-                                              const bool Visible) noexcept
-{
-    Cursor& cursor = _textBuffer->GetCursor();
-    const auto originalSize = cursor.GetSize();
-
-    cursor.SetSize(Size);
-    cursor.SetIsVisible(Visible);
-
-    // If we are just trying to change the visibility, we don't want to reset
-    // the cursor type. We only need to force it to the Legacy style if the
-    // size is actually being changed.
-    if (Size != originalSize)
-    {
-        cursor.SetType(CursorType::Legacy);
-    }
-
-    // If we're an alt buffer, also update our main buffer.
-    // Users of the API expect both to be set - this can't be set by VT
-    if (_psiMainBuffer)
-    {
-        _psiMainBuffer->SetCursorInformation(Size, Visible);
-    }
-}
-
-// Routine Description:
-// - This routine sets the cursor color. Also updates the cursor information of
-//      this buffer's main buffer, if this buffer is an alt buffer.
-// Arguments:
-// - Color - The new color to set the cursor to
-// - setMain - If true, propagate change to main buffer as well.
-// Return Value:
-// - None
-void SCREEN_INFORMATION::SetCursorColor(const unsigned int Color, const bool setMain) noexcept
-{
-    Cursor& cursor = _textBuffer->GetCursor();
-
-    cursor.SetColor(Color);
-
-    // If we're an alt buffer, DON'T propagate this setting up to the main buffer.
-    // We don't want to pollute that buffer with this state,
-    // UNLESS we're getting called from the propsheet, then we DO want to update this.
-    if (_psiMainBuffer && setMain)
-    {
-        _psiMainBuffer->SetCursorColor(Color);
-    }
-}
-
-// Routine Description:
-// - This routine sets the cursor shape both in the data
-//      structures and on the screen. Also updates the cursor information of
-//      this buffer's main buffer, if this buffer is an alt buffer.
-// Arguments:
-// - Type - The new shape to set the cursor to
-// - setMain - If true, propagate change to main buffer as well.
-// Return Value:
-// - None
-void SCREEN_INFORMATION::SetCursorType(const CursorType Type, const bool setMain) noexcept
-{
-    Cursor& cursor = _textBuffer->GetCursor();
-
-    cursor.SetType(Type);
-
-    // If we're an alt buffer, DON'T propagate this setting up to the main buffer.
-    // We don't want to pollute that buffer with this state,
-    // UNLESS we're getting called from the propsheet, then we DO want to update this.
-    if (_psiMainBuffer && setMain)
-    {
-        _psiMainBuffer->SetCursorType(Type);
-    }
-}
-
-// Routine Description:
-// - This routine sets a flag saying whether the cursor should be displayed
-//   with its default size or it should be modified to indicate the
-//   insert/overtype mode has changed.
-// Arguments:
-// - ScreenInfo - pointer to screen info structure.
-// - DoubleCursor - should we indicated non-normal mode
-// Return Value:
-// - None
-void SCREEN_INFORMATION::SetCursorDBMode(const bool DoubleCursor)
-{
-    Cursor& cursor = _textBuffer->GetCursor();
-
-    if ((cursor.IsDouble() != DoubleCursor))
-    {
-        cursor.SetIsDouble(DoubleCursor);
-    }
-
-    // If we're an alt buffer, also update our main buffer.
-    if (_psiMainBuffer)
-    {
-        _psiMainBuffer->SetCursorDBMode(DoubleCursor);
-    }
-}
-
-// Routine Description:
-// - This routine sets the cursor position in the data structures and on the screen.
-// Arguments:
-// - ScreenInfo - pointer to screen info structure.
-// - Position - new position of cursor
-// - TurnOn - true if cursor should be left on, false if should be left off
-// Return Value:
-// - Status
-[[nodiscard]] NTSTATUS SCREEN_INFORMATION::SetCursorPosition(const COORD Position, const bool TurnOn)
-{
-    const CONSOLE_INFORMATION& gci = ServiceLocator::LocateGlobals().getConsoleInformation();
-    Cursor& cursor = _textBuffer->GetCursor();
-
-    //
-    // Ensure that the cursor position is within the constraints of the screen
-    // buffer.
-    //
-    const COORD coordScreenBufferSize = GetBufferSize().Dimensions();
-    if (Position.X >= coordScreenBufferSize.X || Position.Y >= coordScreenBufferSize.Y || Position.X < 0 || Position.Y < 0)
-    {
-        return STATUS_INVALID_PARAMETER;
-    }
-
-    // In GH#5291, we experimented with manually breaking the line on all cursor
-    // movements here. As we print lines into the buffer, we mark lines as
-    // wrapped when we print the last cell of the row, not the first cell of the
-    // subsequent row (the row the first line wrapped onto).
-    //
-<<<<<<< HEAD
-    // Logically, we thought that manaully breaking lines when we move the
-=======
-    // Logically, we thought that manually breaking lines when we move the
->>>>>>> fe3f5288
-    // cursor was a good idea. We however, did not have the time to fully
-    // validate that this was the correct answer, and a simpler solution for the
-    // bug on hand was found. Furthermore, we thought it would be a more
-    // comprehensive solution to only mark lines as wrapped when we print the
-    // first cell of the second row, which would require some WriteCharsLegacy
-    // work.
-
-    cursor.SetPosition(Position);
-
-    // If the cursor has moved below the virtual bottom, the bottom should be updated.
-    if (Position.Y > _virtualBottom)
-    {
-        _virtualBottom = Position.Y;
-    }
-
-    // if we have the focus, adjust the cursor state
-    if (gci.Flags & CONSOLE_HAS_FOCUS)
-    {
-        if (TurnOn)
-        {
-            cursor.SetDelay(false);
-            cursor.SetIsOn(true);
-        }
-        else
-        {
-            cursor.SetDelay(true);
-        }
-        cursor.SetHasMoved(true);
-    }
-
-    return STATUS_SUCCESS;
-}
-
-void SCREEN_INFORMATION::MakeCursorVisible(const COORD CursorPosition, const bool updateBottom)
-{
-    COORD WindowOrigin;
-
-    if (CursorPosition.X > _viewport.RightInclusive())
-    {
-        WindowOrigin.X = CursorPosition.X - _viewport.RightInclusive();
-    }
-    else if (CursorPosition.X < _viewport.Left())
-    {
-        WindowOrigin.X = CursorPosition.X - _viewport.Left();
-    }
-    else
-    {
-        WindowOrigin.X = 0;
-    }
-
-    if (CursorPosition.Y > _viewport.BottomInclusive())
-    {
-        WindowOrigin.Y = CursorPosition.Y - _viewport.BottomInclusive();
-    }
-    else if (CursorPosition.Y < _viewport.Top())
-    {
-        WindowOrigin.Y = CursorPosition.Y - _viewport.Top();
-    }
-    else
-    {
-        WindowOrigin.Y = 0;
-    }
-
-    if (WindowOrigin.X != 0 || WindowOrigin.Y != 0)
-    {
-        LOG_IF_FAILED(SetViewportOrigin(false, WindowOrigin, updateBottom));
-    }
-}
-
-// Method Description:
-// - Sets the scroll margins for this buffer.
-// Arguments:
-// - margins: The new values of the scroll margins, *relative to the viewport*
-void SCREEN_INFORMATION::SetScrollMargins(const Viewport margins)
-{
-    _scrollMargins = margins;
-}
-
-// Method Description:
-// - Returns the scrolling margins boundaries for this screen buffer, relative
-//      to the origin of the text buffer. Most callers will want the absolute
-//      positions of the margins, though they are set and stored relative to
-//      origin of the viewport.
-// Arguments:
-// - <none>
-Viewport SCREEN_INFORMATION::GetAbsoluteScrollMargins() const
-{
-    return _viewport.ConvertFromOrigin(_scrollMargins);
-}
-
-// Method Description:
-// - Returns the scrolling margins boundaries for this screen buffer, relative
-//      to the current viewport.
-// Arguments:
-// - <none>
-Viewport SCREEN_INFORMATION::GetRelativeScrollMargins() const
-{
-    return _scrollMargins;
-}
-
-// Routine Description:
-// - Retrieves the active buffer of this buffer. If this buffer has an
-//     alternate buffer, this is the alternate buffer. Otherwise, it is this buffer.
-// Parameters:
-// - None
-// Return value:
-// - a reference to this buffer's active buffer.
-SCREEN_INFORMATION& SCREEN_INFORMATION::GetActiveBuffer()
-{
-    return const_cast<SCREEN_INFORMATION&>(static_cast<const SCREEN_INFORMATION* const>(this)->GetActiveBuffer());
-}
-
-const SCREEN_INFORMATION& SCREEN_INFORMATION::GetActiveBuffer() const
-{
-    if (_psiAlternateBuffer != nullptr)
-    {
-        return *_psiAlternateBuffer;
-    }
-    return *this;
-}
-
-// Routine Description:
-// - Retrieves the main buffer of this buffer. If this buffer has an
-//     alternate buffer, this is the main buffer. Otherwise, it is this buffer's main buffer.
-//     The main buffer is not necessarily the active buffer.
-// Parameters:
-// - None
-// Return value:
-// - a reference to this buffer's main buffer.
-SCREEN_INFORMATION& SCREEN_INFORMATION::GetMainBuffer()
-{
-    return const_cast<SCREEN_INFORMATION&>(static_cast<const SCREEN_INFORMATION* const>(this)->GetMainBuffer());
-}
-
-const SCREEN_INFORMATION& SCREEN_INFORMATION::GetMainBuffer() const
-{
-    if (_psiMainBuffer != nullptr)
-    {
-        return *_psiMainBuffer;
-    }
-    return *this;
-}
-
-// Routine Description:
-// - Instantiates a new buffer to be used as an alternate buffer. This buffer
-//     does not have a driver handle associated with it and shares a state
-//     machine with the main buffer it belongs to.
-// TODO: MSFT:19817348 Don't create alt screenbuffer's via an out SCREEN_INFORMATION**
-// Parameters:
-// - ppsiNewScreenBuffer - a pointer to receive the newly created buffer.
-// Return value:
-// - STATUS_SUCCESS if handled successfully. Otherwise, an appropriate status code indicating the error.
-[[nodiscard]] NTSTATUS SCREEN_INFORMATION::_CreateAltBuffer(_Out_ SCREEN_INFORMATION** const ppsiNewScreenBuffer)
-{
-    // Create new screen buffer.
-    COORD WindowSize = _viewport.Dimensions();
-
-    const FontInfo& existingFont = GetCurrentFont();
-
-    // The buffer needs to be initialized with the standard erase attributes,
-    // i.e. the current background color, but with no meta attributes set.
-    auto initAttributes = GetAttributes();
-    initAttributes.SetStandardErase();
-
-    NTSTATUS Status = SCREEN_INFORMATION::CreateInstance(WindowSize,
-                                                         existingFont,
-                                                         WindowSize,
-                                                         initAttributes,
-                                                         *GetPopupAttributes(),
-                                                         Cursor::CURSOR_SMALL_SIZE,
-                                                         ppsiNewScreenBuffer);
-    if (NT_SUCCESS(Status))
-    {
-        // Update the alt buffer's cursor style to match our own.
-        auto& myCursor = GetTextBuffer().GetCursor();
-        auto* const createdBuffer = *ppsiNewScreenBuffer;
-        createdBuffer->GetTextBuffer().GetCursor().SetStyle(myCursor.GetSize(), myCursor.GetColor(), myCursor.GetType());
-
-        s_InsertScreenBuffer(createdBuffer);
-
-        // delete the alt buffer's state machine. We don't want it.
-        createdBuffer->_FreeOutputStateMachine(); // this has to be done before we give it a main buffer
-        // we'll attach the GetSet, etc once we successfully make this buffer the active buffer.
-
-        // Set up the new buffers references to our current state machine, dispatcher, getset, etc.
-        createdBuffer->_stateMachine = _stateMachine;
-    }
-    return Status;
-}
-
-// Routine Description:
-// - Creates an "alternate" screen buffer for this buffer. In virtual terminals, there exists both a "main"
-//     screen buffer and an alternate. ASBSET creates a new alternate, and switches to it. If there is an already
-//     existing alternate, it is discarded. This allows applications to retain one HANDLE, and switch which buffer it points to seamlessly.
-// Parameters:
-// - None
-// Return value:
-// - STATUS_SUCCESS if handled successfully. Otherwise, an appropriate status code indicating the error.
-[[nodiscard]] NTSTATUS SCREEN_INFORMATION::UseAlternateScreenBuffer()
-{
-    CONSOLE_INFORMATION& gci = ServiceLocator::LocateGlobals().getConsoleInformation();
-    SCREEN_INFORMATION& siMain = GetMainBuffer();
-    // If we're in an alt that resized, resize the main before making the new alt
-    if (siMain._fAltWindowChanged)
-    {
-        siMain.ProcessResizeWindow(&(siMain._rcAltSavedClientNew), &(siMain._rcAltSavedClientOld));
-        siMain._fAltWindowChanged = false;
-    }
-
-    SCREEN_INFORMATION* psiNewAltBuffer;
-    NTSTATUS Status = _CreateAltBuffer(&psiNewAltBuffer);
-    if (NT_SUCCESS(Status))
-    {
-        // if this is already an alternate buffer, we want to make the new
-        // buffer the alt on our main buffer, not on ourself, because there
-        // can only ever be one main and one alternate.
-        SCREEN_INFORMATION* const psiOldAltBuffer = siMain._psiAlternateBuffer;
-
-        psiNewAltBuffer->_psiMainBuffer = &siMain;
-        siMain._psiAlternateBuffer = psiNewAltBuffer;
-
-        if (psiOldAltBuffer != nullptr)
-        {
-            s_RemoveScreenBuffer(psiOldAltBuffer); // this will also delete the old alt buffer
-        }
-
-        ::SetActiveScreenBuffer(*psiNewAltBuffer);
-
-        // Kind of a hack until we have proper signal channels: If the client app wants window size events, send one for
-        // the new alt buffer's size (this is so WSL can update the TTY size when the MainSB.viewportWidth <
-        // MainSB.bufferWidth (which can happen with wrap text disabled))
-        ScreenBufferSizeChange(psiNewAltBuffer->GetBufferSize().Dimensions());
-
-        // Tell the VT MouseInput handler that we're in the Alt buffer now
-        gci.GetActiveInputBuffer()->GetTerminalInput().UseAlternateScreenBuffer();
-    }
-    return Status;
-}
-
-// Routine Description:
-// - Restores the active buffer to be this buffer's main buffer. If this is the main buffer, then nothing happens.
-// Parameters:
-// - None
-// Return value:
-// - STATUS_SUCCESS if handled successfully. Otherwise, an appropriate status code indicating the error.
-void SCREEN_INFORMATION::UseMainScreenBuffer()
-{
-    CONSOLE_INFORMATION& gci = ServiceLocator::LocateGlobals().getConsoleInformation();
-    SCREEN_INFORMATION* psiMain = _psiMainBuffer;
-    if (psiMain != nullptr)
-    {
-        if (psiMain->_fAltWindowChanged)
-        {
-            psiMain->ProcessResizeWindow(&(psiMain->_rcAltSavedClientNew), &(psiMain->_rcAltSavedClientOld));
-            psiMain->_fAltWindowChanged = false;
-        }
-        ::SetActiveScreenBuffer(*psiMain);
-        psiMain->UpdateScrollBars(); // The alt had disabled scrollbars, re-enable them
-
-        // send a _coordScreenBufferSizeChangeEvent for the new Sb viewport
-        ScreenBufferSizeChange(psiMain->GetBufferSize().Dimensions());
-
-        SCREEN_INFORMATION* psiAlt = psiMain->_psiAlternateBuffer;
-        psiMain->_psiAlternateBuffer = nullptr;
-        s_RemoveScreenBuffer(psiAlt); // this will also delete the alt buffer
-        // deleting the alt buffer will give the GetSet back to its main
-
-        // Tell the VT MouseInput handler that we're in the main buffer now
-        gci.GetActiveInputBuffer()->GetTerminalInput().UseMainScreenBuffer();
-    }
-}
-
-// Routine Description:
-// - Helper indicating if the buffer has a main buffer, meaning that this is an alternate buffer.
-// Parameters:
-// - None
-// Return value:
-// - true iff this buffer has a main buffer.
-bool SCREEN_INFORMATION::_IsAltBuffer() const
-{
-    return _psiMainBuffer != nullptr;
-}
-
-// Routine Description:
-// - Helper indicating if the buffer is acting as a pty - with the screenbuffer
-//      clamped to the viewport size. This can be the case either when we're in
-//      VT I/O mode, or when this buffer is an alt buffer.
-// Parameters:
-// - None
-// Return value:
-// - true iff this buffer has a main buffer.
-bool SCREEN_INFORMATION::_IsInPtyMode() const
-{
-    const CONSOLE_INFORMATION& gci = ServiceLocator::LocateGlobals().getConsoleInformation();
-    return _IsAltBuffer() || gci.IsInVtIoMode();
-}
-
-// Routine Description:
-// - returns true if this buffer is in Virtual Terminal Output mode.
-// Parameters:
-// - None
-// Return Value:
-// - true iff this buffer is in Virtual Terminal Output mode.
-bool SCREEN_INFORMATION::_IsInVTMode() const
-{
-    return WI_IsFlagSet(OutputMode, ENABLE_VIRTUAL_TERMINAL_PROCESSING);
-}
-
-// Routine Description:
-// - Returns the value of the attributes
-// Parameters:
-// <none>
-// Return value:
-// - This screen buffer's attributes
-TextAttribute SCREEN_INFORMATION::GetAttributes() const
-{
-    return _textBuffer->GetCurrentAttributes();
-}
-
-// Routine Description:
-// - Returns the value of the popup attributes
-// Parameters:
-// <none>
-// Return value:
-// - This screen buffer's popup attributes
-const TextAttribute* const SCREEN_INFORMATION::GetPopupAttributes() const
-{
-    return &_PopupAttributes;
-}
-
-// Routine Description:
-// - Sets the value of the attributes on this screen buffer. Also propagates
-//     the change down to the fill of the text buffer attached to this screen buffer.
-// Parameters:
-// - attributes - The new value of the attributes to use.
-// Return value:
-// <none>
-void SCREEN_INFORMATION::SetAttributes(const TextAttribute& attributes)
-{
-    _textBuffer->SetCurrentAttributes(attributes);
-
-    // If we're an alt buffer, DON'T propagate this setting up to the main buffer.
-    // We don't want to pollute that buffer with this state.
-}
-
-// Method Description:
-// - Sets the value of the popup attributes on this screen buffer.
-// Parameters:
-// - popupAttributes - The new value of the popup attributes to use.
-// Return value:
-// <none>
-void SCREEN_INFORMATION::SetPopupAttributes(const TextAttribute& popupAttributes)
-{
-    _PopupAttributes = popupAttributes;
-
-    // If we're an alt buffer, DON'T propagate this setting up to the main buffer.
-    // We don't want to pollute that buffer with this state.
-}
-
-// Method Description:
-// - Sets the value of the attributes on this screen buffer. Also propagates
-//     the change down to the fill of the attached text buffer.
-// - Additionally updates any popups to match the new color scheme.
-// - Also updates the defaults of the main buffer. This method is called by the
-//      propsheet menu when you set the colors via the propsheet. In that
-//      workflow, we want the main buffer's colors changed as well as our own.
-// Parameters:
-// - attributes - The new value of the attributes to use.
-// - popupAttributes - The new value of the popup attributes to use.
-// Return value:
-// <none>
-// Notes:
-// This code is merged from the old global function SetScreenColors
-void SCREEN_INFORMATION::SetDefaultAttributes(const TextAttribute& attributes,
-                                              const TextAttribute& popupAttributes)
-{
-    CONSOLE_INFORMATION& gci = ServiceLocator::LocateGlobals().getConsoleInformation();
-
-    const TextAttribute oldPrimaryAttributes = GetAttributes();
-    const TextAttribute oldPopupAttributes = *GetPopupAttributes();
-
-    // Quick return if we don't need to do anything.
-    if (oldPrimaryAttributes == attributes && oldPopupAttributes == popupAttributes)
-    {
-        return;
-    }
-
-    SetAttributes(attributes);
-    SetPopupAttributes(popupAttributes);
-
-    auto& commandLine = CommandLine::Instance();
-    if (commandLine.HasPopup())
-    {
-        commandLine.UpdatePopups(attributes, popupAttributes, oldPrimaryAttributes, oldPopupAttributes);
-    }
-
-    // Force repaint of entire viewport, unless we're in conpty mode. In that
-    // case, we don't really need to force a redraw of the entire screen just
-    // because the text attributes changed.
-    if (!(gci.IsInVtIoMode()))
-    {
-        GetRenderTarget().TriggerRedrawAll();
-    }
-
-    gci.ConsoleIme.RefreshAreaAttributes();
-
-    // If we're an alt buffer, also update our main buffer.
-    if (_psiMainBuffer)
-    {
-        _psiMainBuffer->SetDefaultAttributes(attributes, popupAttributes);
-    }
-}
-
-// Method Description:
-// - Returns an inclusive rectangle that describes the bounds of the buffer viewport.
-// Arguments:
-// - <none>
-// Return Value:
-// - the viewport bounds as an inclusive rect.
-const Viewport& SCREEN_INFORMATION::GetViewport() const noexcept
-{
-    return _viewport;
-}
-
-// Routine Description:
-// - This routine updates the size of the rectangle representing the viewport into the text buffer.
-// - It is specified in character count within the buffer.
-// - It will be corrected to not exceed the limits of the current screen buffer dimensions.
-// Arguments:
-// newViewport: The new viewport to use. If it's out of bounds in the negative
-//      direction it will be shifted to positive coordinates. If it's bigger
-//      that the screen buffer, it will be clamped to the size of the buffer.
-// updateBottom: if true, update our virtual bottom. This should be false when
-//      called from UX interactions, such as scrolling with the mouse wheel,
-//      and true when called from API endpoints, such as SetConsoleWindowInfo
-// Return Value:
-// - None
-void SCREEN_INFORMATION::SetViewport(const Viewport& newViewport,
-                                     const bool updateBottom)
-{
-    // make sure there's something to do
-    if (newViewport == _viewport)
-    {
-        return;
-    }
-
-    // do adjustments on a copy that's easily manipulated.
-    SMALL_RECT srCorrected = newViewport.ToInclusive();
-
-    if (srCorrected.Left < 0)
-    {
-        srCorrected.Right -= srCorrected.Left;
-        srCorrected.Left = 0;
-    }
-    if (srCorrected.Top < 0)
-    {
-        srCorrected.Bottom -= srCorrected.Top;
-        srCorrected.Top = 0;
-    }
-
-    const COORD coordScreenBufferSize = GetBufferSize().Dimensions();
-    if (srCorrected.Right >= coordScreenBufferSize.X)
-    {
-        srCorrected.Right = coordScreenBufferSize.X;
-    }
-    if (srCorrected.Bottom >= coordScreenBufferSize.Y)
-    {
-        srCorrected.Bottom = coordScreenBufferSize.Y;
-    }
-
-    _viewport = Viewport::FromInclusive(srCorrected);
-    if (updateBottom)
-    {
-        UpdateBottom();
-    }
-
-    Tracing::s_TraceWindowViewport(_viewport);
-}
-
-// Method Description:
-// - Performs a VT Erase All operation. In most terminals, this is done by
-//      moving the viewport into the scrollback, clearing out the current screen.
-//      For them, there can never be any characters beneath the viewport, as the
-//      viewport is always at the bottom. So, we can accomplish the same behavior
-//      by using the LastNonspaceCharacter as the "bottom", and placing the new
-//      viewport underneath that character.
-// Parameters:
-//  <none>
-// Return value:
-// - S_OK if we succeeded, or another status if there was a failure.
-[[nodiscard]] HRESULT SCREEN_INFORMATION::VtEraseAll()
-{
-    const COORD coordLastChar = _textBuffer->GetLastNonSpaceCharacter();
-    short sNewTop = coordLastChar.Y + 1;
-    const Viewport oldViewport = _viewport;
-    // Stash away the current position of the cursor within the viewport.
-    // We'll need to restore the cursor to that same relative position, after
-    //      we move the viewport.
-    const COORD oldCursorPos = _textBuffer->GetCursor().GetPosition();
-    COORD relativeCursor = oldCursorPos;
-    oldViewport.ConvertToOrigin(&relativeCursor);
-
-    short delta = (sNewTop + _viewport.Height()) - (GetBufferSize().Height());
-    for (auto i = 0; i < delta; i++)
-    {
-        _textBuffer->IncrementCircularBuffer();
-        sNewTop--;
-    }
-
-    const COORD coordNewOrigin = { 0, sNewTop };
-    RETURN_IF_FAILED(SetViewportOrigin(true, coordNewOrigin, true));
-    // Restore the relative cursor position
-    _viewport.ConvertFromOrigin(&relativeCursor);
-    RETURN_IF_FAILED(SetCursorPosition(relativeCursor, false));
-
-    // Update all the rows in the current viewport with the standard erase attributes,
-    // i.e. the current background color, but with no meta attributes set.
-    auto fillAttributes = GetAttributes();
-    fillAttributes.SetStandardErase();
-    auto fillPosition = COORD{ 0, _viewport.Top() };
-    auto fillLength = gsl::narrow_cast<size_t>(_viewport.Height() * GetBufferSize().Width());
-    auto fillData = OutputCellIterator{ fillAttributes, fillLength };
-    Write(fillData, fillPosition, false);
-
-    return S_OK;
-}
-
-// Method Description:
-// - Sets up the Output state machine to be in pty mode. Sequences it doesn't
-//      understand will be written to the pTtyConnection passed in here.
-// Arguments:
-// - pTtyConnection: This is a TerminalOutputConnection that we can write the
-//      sequence we didn't understand to.
-// Return Value:
-// - <none>
-void SCREEN_INFORMATION::SetTerminalConnection(_In_ ITerminalOutputConnection* const pTtyConnection)
-{
-    OutputStateMachineEngine& engine = reinterpret_cast<OutputStateMachineEngine&>(_stateMachine->Engine());
-    if (pTtyConnection)
-    {
-        engine.SetTerminalConnection(pTtyConnection,
-                                     std::bind(&StateMachine::FlushToTerminal, _stateMachine.get()));
-    }
-    else
-    {
-        engine.SetTerminalConnection(nullptr,
-                                     nullptr);
-    }
-}
-
-// Routine Description:
-// - This routine copies a rectangular region from the screen buffer. no clipping is done.
-// Arguments:
-// - viewport - rectangle in source buffer to copy
-// Return Value:
-// - output cell rectangle copy of screen buffer data
-// Note:
-// - will throw exception on error.
-OutputCellRect SCREEN_INFORMATION::ReadRect(const Viewport viewport) const
-{
-    // If the viewport given doesn't fit inside this screen, it's not a valid argument.
-    THROW_HR_IF(E_INVALIDARG, !GetBufferSize().IsInBounds(viewport));
-
-    OutputCellRect result(viewport.Height(), viewport.Width());
-    const OutputCell paddingCell{ std::wstring_view{ &UNICODE_SPACE, 1 }, {}, GetAttributes() };
-    for (size_t rowIndex = 0; rowIndex < gsl::narrow<size_t>(viewport.Height()); ++rowIndex)
-    {
-        COORD location = viewport.Origin();
-        location.Y += (SHORT)rowIndex;
-
-        auto data = GetCellLineDataAt(location);
-        const auto span = result.GetRow(rowIndex);
-        auto it = span.begin();
-
-        // Copy row data while there still is data and we haven't run out of rect to store it into.
-        while (data && it < span.end())
-        {
-            *it++ = *data++;
-        }
-
-        // Pad out any remaining space.
-        while (it < span.end())
-        {
-            *it++ = paddingCell;
-        }
-
-        // if we're clipping a dbcs char then don't include it, add a space instead
-        if (span.begin()->DbcsAttr().IsTrailing())
-        {
-            *span.begin() = paddingCell;
-        }
-        if (span.rbegin()->DbcsAttr().IsLeading())
-        {
-            *span.rbegin() = paddingCell;
-        }
-    }
-
-    return result;
-}
-
-// Routine Description:
-// - Writes cells to the output buffer at the cursor position.
-// Arguments:
-// - it - Iterator representing output cell data to write.
-// Return Value:
-// - the iterator at its final position
-// Note:
-// - will throw exception on error.
-OutputCellIterator SCREEN_INFORMATION::Write(const OutputCellIterator it)
-{
-    return _textBuffer->Write(it);
-}
-
-// Routine Description:
-// - Writes cells to the output buffer.
-// Arguments:
-// - it - Iterator representing output cell data to write.
-// - target - The position to start writing at
-// - wrap - change the wrap flag if we hit the end of the row while writing and there's still more data
-// Return Value:
-// - the iterator at its final position
-// Note:
-// - will throw exception on error.
-OutputCellIterator SCREEN_INFORMATION::Write(const OutputCellIterator it,
-                                             const COORD target,
-                                             const std::optional<bool> wrap)
-{
-    // NOTE: if wrap = true/false, we want to set the line's wrap to true/false (respectively) if we reach the end of the line
-    return _textBuffer->Write(it, target, wrap);
-}
-
-// Routine Description:
-// - This routine writes a rectangular region into the screen buffer.
-// Arguments:
-// - it - Iterator to the data to insert
-// - viewport - rectangular region for insertion
-// Return Value:
-// - the iterator at its final position
-// Note:
-// - will throw exception on error.
-OutputCellIterator SCREEN_INFORMATION::WriteRect(const OutputCellIterator it,
-                                                 const Viewport viewport)
-{
-    THROW_HR_IF(E_INVALIDARG, viewport.Height() <= 0);
-    THROW_HR_IF(E_INVALIDARG, viewport.Width() <= 0);
-
-    OutputCellIterator iter = it;
-    for (auto i = viewport.Top(); i < viewport.BottomExclusive(); i++)
-    {
-        iter = _textBuffer->WriteLine(iter, { viewport.Left(), i }, false, viewport.RightInclusive());
-    }
-
-    return iter;
-}
-
-// Routine Description:
-// - This routine writes a rectangular region into the screen buffer.
-// Arguments:
-// - data - rectangular data in memory buffer
-// - location - origin point (top left corner) of where to write rectangular data
-// Return Value:
-// - <none>
-// Note:
-// - will throw exception on error.
-void SCREEN_INFORMATION::WriteRect(const OutputCellRect& data,
-                                   const COORD location)
-{
-    for (size_t i = 0; i < data.Height(); i++)
-    {
-        const auto iter = data.GetRowIter(i);
-
-        COORD point;
-        point.X = location.X;
-        point.Y = location.Y + static_cast<short>(i);
-
-        _textBuffer->WriteLine(iter, point);
-    }
-}
-
-// Routine Description:
-// - Clears out the entire text buffer with the default character and
-//   the current default attribute applied to this screen.
-void SCREEN_INFORMATION::ClearTextData()
-{
-    // Clear the text buffer.
-    _textBuffer->Reset();
-}
-
-// Routine Description:
-// - finds the boundaries of the word at the given position on the screen
-// Arguments:
-// - position - location on the screen to get the word boundary for
-// Return Value:
-// - word boundary positions
-std::pair<COORD, COORD> SCREEN_INFORMATION::GetWordBoundary(const COORD position) const
-{
-    COORD clampedPosition = position;
-    GetBufferSize().Clamp(clampedPosition);
-
-    COORD start{ clampedPosition };
-    COORD end{ clampedPosition };
-
-    // find the start of the word
-    auto startIt = GetTextLineDataAt(clampedPosition);
-    while (startIt)
-    {
-        --startIt;
-        if (!startIt || IsWordDelim(*startIt))
-        {
-            break;
-        }
-        --start.X;
-    }
-
-    // find the end of the word
-    auto endIt = GetTextLineDataAt(clampedPosition);
-    while (endIt)
-    {
-        if (IsWordDelim(*endIt))
-        {
-            break;
-        }
-        ++endIt;
-        ++end.X;
-    }
-
-    // trim leading zeros if we need to
-    const auto& gci = ServiceLocator::LocateGlobals().getConsoleInformation();
-    if (gci.GetTrimLeadingZeros())
-    {
-        // Trim the leading zeros: 000fe12 -> fe12, except 0x and 0n.
-        // Useful for debugging
-
-        // Get iterator from the start of the selection
-        auto trimIt = GetTextLineDataAt(start);
-
-        // Advance to the second character to check if it's an x or n.
-        trimIt++;
-
-        // Only process if it's a single character. If it's a complicated run, then it's not an x or n.
-        if (trimIt->size() == 1)
-        {
-            // Get the single character
-            const auto wch = trimIt->front();
-
-            // If the string is long enough to have stuff after the 0x/0n and it doesn't have one...
-            if (end.X > start.X + 2 &&
-                wch != L'x' &&
-                wch != L'X' &&
-                wch != L'n')
-            {
-                trimIt--; // Back up to the first character again
-
-                // Now loop through and advance the selection forward each time
-                // we find a single character '0' to Trim off the leading zeroes.
-                while (trimIt->size() == 1 &&
-                       trimIt->front() == L'0' &&
-                       start.X < end.X - 1)
-                {
-                    start.X++;
-                    trimIt++;
-                }
-            }
-        }
-    }
-    return { start, end };
-}
-
-TextBuffer& SCREEN_INFORMATION::GetTextBuffer() noexcept
-{
-    return *_textBuffer;
-}
-
-const TextBuffer& SCREEN_INFORMATION::GetTextBuffer() const noexcept
-{
-    return *_textBuffer;
-}
-
-TextBufferTextIterator SCREEN_INFORMATION::GetTextDataAt(const COORD at) const
-{
-    return _textBuffer->GetTextDataAt(at);
-}
-
-TextBufferCellIterator SCREEN_INFORMATION::GetCellDataAt(const COORD at) const
-{
-    return _textBuffer->GetCellDataAt(at);
-}
-
-TextBufferTextIterator SCREEN_INFORMATION::GetTextLineDataAt(const COORD at) const
-{
-    return _textBuffer->GetTextLineDataAt(at);
-}
-
-TextBufferCellIterator SCREEN_INFORMATION::GetCellLineDataAt(const COORD at) const
-{
-    return _textBuffer->GetCellLineDataAt(at);
-}
-
-TextBufferTextIterator SCREEN_INFORMATION::GetTextDataAt(const COORD at, const Viewport limit) const
-{
-    return _textBuffer->GetTextDataAt(at, limit);
-}
-
-TextBufferCellIterator SCREEN_INFORMATION::GetCellDataAt(const COORD at, const Viewport limit) const
-{
-    return _textBuffer->GetCellDataAt(at, limit);
-}
-
-// Method Description:
-// - Updates our internal "virtual bottom" tracker with wherever the viewport
-//      currently is.
-// - <none>
-// Return Value:
-// - <none>
-void SCREEN_INFORMATION::UpdateBottom()
-{
-    _virtualBottom = _viewport.BottomInclusive();
-}
-
-// Method Description:
-// - Initialize the row with the cursor on it to the standard erase attributes.
-//      This is executed when we move the cursor below the current viewport in
-//      VT mode. When that happens in a real terminal, the line is brand new,
-//      so it gets initialized for the first time with the current attributes.
-//      Our rows are usually pre-initialized, so re-initialize it here to
-//      emulate that behavior.
-// See MSFT:17415310.
-// Arguments:
-// - <none>
-// Return Value:
-// - <none>
-void SCREEN_INFORMATION::InitializeCursorRowAttributes()
-{
-    if (_textBuffer)
-    {
-        const auto& cursor = _textBuffer->GetCursor();
-        ROW& row = _textBuffer->GetRowByOffset(cursor.GetPosition().Y);
-        // The VT standard requires that the new row is initialized with
-        // the current background color, but with no meta attributes set.
-        auto fillAttributes = GetAttributes();
-        fillAttributes.SetStandardErase();
-        row.GetAttrRow().SetAttrToEnd(0, fillAttributes);
-    }
-}
-
-// Method Description:
-// - Moves the viewport to where we last believed the "virtual bottom" was. This
-//      emulates linux terminal behavior, where there's no buffer, only a
-//      viewport. This is called by WriteChars, on output from an application in
-//      VT mode, before the output is processed by the state machine.
-//   This ensures that if a user scrolls around in the buffer, and a client
-//      application uses VT to control the cursor/buffer, those commands are
-//      still processed relative to the coordinates before the user scrolled the buffer.
-// Arguments:
-// - <none>
-// Return Value:
-// - <none>
-void SCREEN_INFORMATION::MoveToBottom()
-{
-    const auto virtualView = GetVirtualViewport();
-    LOG_IF_NTSTATUS_FAILED(SetViewportOrigin(true, virtualView.Origin(), true));
-}
-
-// Method Description:
-// - Returns the "virtual" Viewport - the viewport with its bottom at
-//      `_virtualBottom`. For VT operations, this is essentially the mutable
-//      section of the buffer.
-// Arguments:
-// - <none>
-// Return Value:
-// - the virtual terminal viewport
-Viewport SCREEN_INFORMATION::GetVirtualViewport() const noexcept
-{
-    const short newTop = _virtualBottom - _viewport.Height() + 1;
-    return Viewport::FromDimensions({ 0, newTop }, _viewport.Dimensions());
-}
-
-// Method Description:
-// - Returns true if the character at the cursor's current position is wide.
-//   See IsGlyphFullWidth
-// Arguments:
-// - <none>
-// Return Value:
-// - true if the character at the cursor's current position is wide
-bool SCREEN_INFORMATION::CursorIsDoubleWidth() const
-{
-    const auto& buffer = GetTextBuffer();
-    const auto position = buffer.GetCursor().GetPosition();
-    TextBufferTextIterator it(TextBufferCellIterator(buffer, position));
-    return IsGlyphFullWidth(*it);
-}
-
-// Method Description:
-// - Retrieves this buffer's current render target.
-// Arguments:
-// - <none>
-// Return Value:
-// - This buffer's current render target.
-IRenderTarget& SCREEN_INFORMATION::GetRenderTarget() noexcept
-{
-    return _renderTarget;
-}
-
-// Method Description:
-// - Gets the current font of the screen buffer.
-// Arguments:
-// - <none>
-// Return Value:
-// - A FontInfo describing our current font.
-FontInfo& SCREEN_INFORMATION::GetCurrentFont() noexcept
-{
-    return _currentFont;
-}
-
-// Method Description:
-// See the non-const version of this function.
-const FontInfo& SCREEN_INFORMATION::GetCurrentFont() const noexcept
-{
-    return _currentFont;
-}
-
-// Method Description:
-// - Gets the desired font of the screen buffer. If we try loading this font and
-//      have to fallback to another, then GetCurrentFont()!=GetDesiredFont().
-//      We store this separately, so that if we need to reload the font, we can
-//      try again with our prefered font info (in the desired font info) instead
-//      of re-using the looked up value from before.
-// Arguments:
-// - <none>
-// Return Value:
-// - A FontInfo describing our desired font.
-FontInfoDesired& SCREEN_INFORMATION::GetDesiredFont() noexcept
-{
-    return _desiredFont;
-}
-
-// Method Description:
-// See the non-const version of this function.
-const FontInfoDesired& SCREEN_INFORMATION::GetDesiredFont() const noexcept
-{
-    return _desiredFont;
-}
-
-// Method Description:
-// - Returns true iff the scroll margins have been set.
-// Arguments:
-// - <none>
-// Return Value:
-// - true iff the scroll margins have been set.
-bool SCREEN_INFORMATION::AreMarginsSet() const noexcept
-{
-    return _scrollMargins.BottomInclusive() > _scrollMargins.Top();
-}
-
-// Routine Description:
-// - Determines whether a cursor position is within the vertical bounds of the
-//      scroll margins, or the margins aren't set.
-// Parameters:
-// - cursorPosition - The cursor position to test
-// Return value:
-// - true iff the position is in bounds.
-bool SCREEN_INFORMATION::IsCursorInMargins(const COORD cursorPosition) const noexcept
-{
-    // If the margins aren't set, then any position is considered in bounds.
-    if (!AreMarginsSet())
-    {
-        return true;
-    }
-    const auto margins = GetAbsoluteScrollMargins().ToInclusive();
-    return cursorPosition.Y <= margins.Bottom && cursorPosition.Y >= margins.Top;
-}
-
-// Method Description:
-// - Gets the region of the buffer that should be used for scrolling within the
-//      scroll margins. If the scroll margins aren't set, it returns the entire
-//      buffer size.
-// Arguments:
-// - <none>
-// Return Value:
-// - The area of the buffer within the scroll margins
-Viewport SCREEN_INFORMATION::GetScrollingRegion() const noexcept
-{
-    const auto buffer = GetBufferSize();
-    const bool marginsSet = AreMarginsSet();
-    const auto marginRect = GetAbsoluteScrollMargins().ToInclusive();
-    const auto margin = Viewport::FromInclusive({ buffer.Left(),
-                                                  marginsSet ? marginRect.Top : buffer.Top(),
-                                                  buffer.RightInclusive(),
-                                                  marginsSet ? marginRect.Bottom : buffer.BottomInclusive() });
-    return margin;
-}
+// Copyright (c) Microsoft Corporation.
+// Licensed under the MIT license.
+
+#include "precomp.h"
+
+#include "screenInfo.hpp"
+#include "dbcs.h"
+#include "output.h"
+#include "_output.h"
+#include "misc.h"
+#include "handle.h"
+#include "../buffer/out/CharRow.hpp"
+
+#include <math.h>
+#include "../interactivity/inc/ServiceLocator.hpp"
+#include "../types/inc/Viewport.hpp"
+#include "../types/inc/GlyphWidth.hpp"
+#include "../terminal/parser/OutputStateMachineEngine.hpp"
+
+#include "../types/inc/convert.hpp"
+
+#pragma hdrstop
+
+using namespace Microsoft::Console;
+using namespace Microsoft::Console::Types;
+using namespace Microsoft::Console::Render;
+using namespace Microsoft::Console::Interactivity;
+using namespace Microsoft::Console::VirtualTerminal;
+
+#pragma region Construct_Destruct
+
+SCREEN_INFORMATION::SCREEN_INFORMATION(
+    _In_ IWindowMetrics* pMetrics,
+    _In_ IAccessibilityNotifier* pNotifier,
+    const TextAttribute popupAttributes,
+    const FontInfo fontInfo) :
+    OutputMode{ ENABLE_PROCESSED_OUTPUT | ENABLE_WRAP_AT_EOL_OUTPUT },
+    ResizingWindow{ 0 },
+    WheelDelta{ 0 },
+    HWheelDelta{ 0 },
+    _textBuffer{ nullptr },
+    Next{ nullptr },
+    WriteConsoleDbcsLeadByte{ 0, 0 },
+    FillOutDbcsLeadChar{ 0 },
+    ConvScreenInfo{ nullptr },
+    ScrollScale{ 1ul },
+    _pConsoleWindowMetrics{ pMetrics },
+    _pAccessibilityNotifier{ pNotifier },
+    _stateMachine{ nullptr },
+    _scrollMargins{ Viewport::FromCoord({ 0 }) },
+    _viewport(Viewport::Empty()),
+    _psiAlternateBuffer{ nullptr },
+    _psiMainBuffer{ nullptr },
+    _rcAltSavedClientNew{ 0 },
+    _rcAltSavedClientOld{ 0 },
+    _fAltWindowChanged{ false },
+    _PopupAttributes{ popupAttributes },
+    _virtualBottom{ 0 },
+    _renderTarget{ *this },
+    _currentFont{ fontInfo },
+    _desiredFont{ fontInfo }
+{
+    // Check if VT mode is enabled. Note that this can be true w/o calling
+    // SetConsoleMode, if VirtualTerminalLevel is set to !=0 in the registry.
+    const CONSOLE_INFORMATION& gci = ServiceLocator::LocateGlobals().getConsoleInformation();
+    if (gci.GetVirtTermLevel() != 0)
+    {
+        OutputMode |= ENABLE_VIRTUAL_TERMINAL_PROCESSING;
+    }
+}
+
+// Routine Description:
+// - This routine frees the memory associated with a screen buffer.
+// Arguments:
+// - ScreenInfo - screen buffer data to free.
+// Return Value:
+// Note:
+// - console handle table lock must be held when calling this routine
+SCREEN_INFORMATION::~SCREEN_INFORMATION()
+{
+    _FreeOutputStateMachine();
+}
+
+// Routine Description:
+// - This routine allocates and initializes the data associated with a screen buffer.
+// Arguments:
+// - ScreenInformation - the new screen buffer.
+// - coordWindowSize - the initial size of screen buffer's window (in rows/columns)
+// - nFont - the initial font to generate text with.
+// - dwScreenBufferSize - the initial size of the screen buffer (in rows/columns).
+// Return Value:
+[[nodiscard]] NTSTATUS SCREEN_INFORMATION::CreateInstance(_In_ COORD coordWindowSize,
+                                                          const FontInfo fontInfo,
+                                                          _In_ COORD coordScreenBufferSize,
+                                                          const TextAttribute defaultAttributes,
+                                                          const TextAttribute popupAttributes,
+                                                          const UINT uiCursorSize,
+                                                          _Outptr_ SCREEN_INFORMATION** const ppScreen)
+{
+    *ppScreen = nullptr;
+
+    try
+    {
+        IWindowMetrics* pMetrics = ServiceLocator::LocateWindowMetrics();
+        THROW_HR_IF_NULL(E_FAIL, pMetrics);
+
+        IAccessibilityNotifier* pNotifier = ServiceLocator::LocateAccessibilityNotifier();
+        THROW_HR_IF_NULL(E_FAIL, pNotifier);
+
+        SCREEN_INFORMATION* const pScreen = new SCREEN_INFORMATION(pMetrics, pNotifier, popupAttributes, fontInfo);
+
+        // Set up viewport
+        pScreen->_viewport = Viewport::FromDimensions({ 0, 0 },
+                                                      pScreen->_IsInPtyMode() ? coordScreenBufferSize : coordWindowSize);
+        pScreen->UpdateBottom();
+
+        // Set up text buffer
+        pScreen->_textBuffer = std::make_unique<TextBuffer>(coordScreenBufferSize,
+                                                            defaultAttributes,
+                                                            uiCursorSize,
+                                                            pScreen->_renderTarget);
+
+        const auto& gci = ServiceLocator::LocateGlobals().getConsoleInformation();
+        pScreen->_textBuffer->GetCursor().SetColor(gci.GetCursorColor());
+        pScreen->_textBuffer->GetCursor().SetType(gci.GetCursorType());
+
+        const NTSTATUS status = pScreen->_InitializeOutputStateMachine();
+
+        if (NT_SUCCESS(status))
+        {
+            *ppScreen = pScreen;
+        }
+
+        LOG_IF_NTSTATUS_FAILED(status);
+        return status;
+    }
+    catch (...)
+    {
+        return NTSTATUS_FROM_HRESULT(wil::ResultFromCaughtException());
+    }
+}
+
+Viewport SCREEN_INFORMATION::GetBufferSize() const
+{
+    return _textBuffer->GetSize();
+}
+
+// Method Description:
+// - Returns the "terminal" dimensions of this buffer. If we're in Terminal
+//      Scrolling mode, this will return our Y dimension as only extending up to
+//      the _virtualBottom. The height of the returned viewport would then be
+//      (number of lines in scrollback) + (number of lines in viewport).
+//   If we're not in terminal scrolling mode, this will return our normal buffer
+//      size.
+// Arguments:
+// - <none>
+// Return Value:
+// - a viewport whose height is the height of the "terminal" portion of the
+//      buffer in terminal scrolling mode, and is the height of the full buffer
+//      in normal scrolling mode.
+Viewport SCREEN_INFORMATION::GetTerminalBufferSize() const
+{
+    const auto& gci = ServiceLocator::LocateGlobals().getConsoleInformation();
+
+    Viewport v = _textBuffer->GetSize();
+    if (gci.IsTerminalScrolling() && v.Height() > _virtualBottom)
+    {
+        v = Viewport::FromDimensions({ 0, 0 }, v.Width(), _virtualBottom + 1);
+    }
+    return v;
+}
+
+const StateMachine& SCREEN_INFORMATION::GetStateMachine() const
+{
+    return *_stateMachine;
+}
+
+StateMachine& SCREEN_INFORMATION::GetStateMachine()
+{
+    return *_stateMachine;
+}
+
+// Routine Description:
+// - This routine inserts the screen buffer pointer into the console's list of screen buffers.
+// Arguments:
+// - ScreenInfo - Pointer to screen information structure.
+// Return Value:
+// Note:
+// - The console lock must be held when calling this routine.
+void SCREEN_INFORMATION::s_InsertScreenBuffer(_In_ SCREEN_INFORMATION* const pScreenInfo)
+{
+    CONSOLE_INFORMATION& gci = ServiceLocator::LocateGlobals().getConsoleInformation();
+    FAIL_FAST_IF(!(gci.IsConsoleLocked()));
+
+    pScreenInfo->Next = gci.ScreenBuffers;
+    gci.ScreenBuffers = pScreenInfo;
+}
+
+// Routine Description:
+// - This routine removes the screen buffer pointer from the console's list of screen buffers.
+// Arguments:
+// - ScreenInfo - Pointer to screen information structure.
+// Return Value:
+// Note:
+// - The console lock must be held when calling this routine.
+void SCREEN_INFORMATION::s_RemoveScreenBuffer(_In_ SCREEN_INFORMATION* const pScreenInfo)
+{
+    CONSOLE_INFORMATION& gci = ServiceLocator::LocateGlobals().getConsoleInformation();
+    if (pScreenInfo == gci.ScreenBuffers)
+    {
+        gci.ScreenBuffers = pScreenInfo->Next;
+    }
+    else
+    {
+        auto* Cur = gci.ScreenBuffers;
+        auto* Prev = Cur;
+        while (Cur != nullptr)
+        {
+            if (pScreenInfo == Cur)
+            {
+                break;
+            }
+
+            Prev = Cur;
+            Cur = Cur->Next;
+        }
+
+        FAIL_FAST_IF_NULL(Cur);
+        Prev->Next = Cur->Next;
+    }
+
+    if (pScreenInfo == gci.pCurrentScreenBuffer &&
+        gci.ScreenBuffers != gci.pCurrentScreenBuffer)
+    {
+        if (gci.ScreenBuffers != nullptr)
+        {
+            SetActiveScreenBuffer(*gci.ScreenBuffers);
+        }
+        else
+        {
+            gci.pCurrentScreenBuffer = nullptr;
+        }
+    }
+
+    delete pScreenInfo;
+}
+
+#pragma endregion
+
+#pragma region Output State Machine
+
+[[nodiscard]] NTSTATUS SCREEN_INFORMATION::_InitializeOutputStateMachine()
+{
+    try
+    {
+        auto getset = std::make_unique<ConhostInternalGetSet>(*this);
+        auto defaults = std::make_unique<WriteBuffer>(*this);
+        auto adapter = std::make_unique<AdaptDispatch>(std::move(getset), std::move(defaults));
+        auto engine = std::make_unique<OutputStateMachineEngine>(std::move(adapter));
+        // Note that at this point in the setup, we haven't determined if we're
+        //      in VtIo mode or not yet. We'll set the OutputStateMachine's
+        //      TerminalConnection later, in VtIo::StartIfNeeded
+        _stateMachine = std::make_shared<StateMachine>(std::move(engine));
+    }
+    catch (...)
+    {
+        // if any part of initialization failed, free the allocated ones.
+        _FreeOutputStateMachine();
+
+        return NTSTATUS_FROM_HRESULT(wil::ResultFromCaughtException());
+    }
+
+    return STATUS_SUCCESS;
+}
+
+// If we're an alternate buffer, we want to give the GetSet back to our main
+void SCREEN_INFORMATION::_FreeOutputStateMachine()
+{
+    if (_psiMainBuffer == nullptr) // If this is a main buffer
+    {
+        if (_psiAlternateBuffer != nullptr)
+        {
+            s_RemoveScreenBuffer(_psiAlternateBuffer);
+        }
+
+        _stateMachine.reset();
+    }
+}
+#pragma endregion
+
+#pragma region IIoProvider
+
+// Method Description:
+// - Return the active screen buffer of the console.
+// Arguments:
+// - <none>
+// Return Value:
+// - the active screen buffer of the console.
+SCREEN_INFORMATION& SCREEN_INFORMATION::GetActiveOutputBuffer()
+{
+    return GetActiveBuffer();
+}
+
+const SCREEN_INFORMATION& SCREEN_INFORMATION::GetActiveOutputBuffer() const
+{
+    return GetActiveBuffer();
+}
+
+// Method Description:
+// - Return the active input buffer of the console.
+// Arguments:
+// - <none>
+// Return Value:
+// - the active input buffer of the console.
+InputBuffer* const SCREEN_INFORMATION::GetActiveInputBuffer() const
+{
+    return ServiceLocator::LocateGlobals().getConsoleInformation().GetActiveInputBuffer();
+}
+
+#pragma endregion
+
+#pragma region Get Data
+
+bool SCREEN_INFORMATION::IsActiveScreenBuffer() const
+{
+    // the following macro returns TRUE if the given screen buffer is the active screen buffer.
+
+    //#define ACTIVE_SCREEN_BUFFER(SCREEN_INFO) (gci.CurrentScreenBuffer == SCREEN_INFO)
+    const CONSOLE_INFORMATION& gci = ServiceLocator::LocateGlobals().getConsoleInformation();
+    return (gci.pCurrentScreenBuffer == this);
+}
+
+// Routine Description:
+// - This routine returns data about the screen buffer.
+// Arguments:
+// - Size - Pointer to location in which to store screen buffer size.
+// - CursorPosition - Pointer to location in which to store the cursor position.
+// - ScrollPosition - Pointer to location in which to store the scroll position.
+// - Attributes - Pointer to location in which to store the default attributes.
+// - CurrentWindowSize - Pointer to location in which to store current window size.
+// - MaximumWindowSize - Pointer to location in which to store maximum window size.
+// Return Value:
+// - None
+void SCREEN_INFORMATION::GetScreenBufferInformation(_Out_ PCOORD pcoordSize,
+                                                    _Out_ PCOORD pcoordCursorPosition,
+                                                    _Out_ PSMALL_RECT psrWindow,
+                                                    _Out_ PWORD pwAttributes,
+                                                    _Out_ PCOORD pcoordMaximumWindowSize,
+                                                    _Out_ PWORD pwPopupAttributes,
+                                                    _Out_writes_(COLOR_TABLE_SIZE) LPCOLORREF lpColorTable) const
+{
+    const CONSOLE_INFORMATION& gci = ServiceLocator::LocateGlobals().getConsoleInformation();
+    *pcoordSize = GetBufferSize().Dimensions();
+
+    *pcoordCursorPosition = _textBuffer->GetCursor().GetPosition();
+
+    *psrWindow = _viewport.ToInclusive();
+
+    *pwAttributes = gci.GenerateLegacyAttributes(GetAttributes());
+    *pwPopupAttributes = gci.GenerateLegacyAttributes(_PopupAttributes);
+
+    // the copy length must be constant for now to keep OACR happy with buffer overruns.
+    memmove(lpColorTable, gci.GetColorTable(), COLOR_TABLE_SIZE * sizeof(COLORREF));
+
+    *pcoordMaximumWindowSize = GetMaxWindowSizeInCharacters();
+}
+
+// Routine Description:
+// - Gets the smallest possible client area in characters. Takes the window client area and divides by the active font dimensions.
+// Arguments:
+// - coordFontSize - The font size to use for calculation if a screen buffer is not yet attached.
+// Return Value:
+// - COORD containing the width and height representing the minimum character grid that can be rendered in the window.
+COORD SCREEN_INFORMATION::GetMinWindowSizeInCharacters(const COORD coordFontSize /*= { 1, 1 }*/) const
+{
+    FAIL_FAST_IF(coordFontSize.X == 0);
+    FAIL_FAST_IF(coordFontSize.Y == 0);
+
+    // prepare rectangle
+    RECT const rcWindowInPixels = _pConsoleWindowMetrics->GetMinClientRectInPixels();
+
+    // assign the pixel widths and heights to the final output
+    COORD coordClientAreaSize;
+    coordClientAreaSize.X = (SHORT)RECT_WIDTH(&rcWindowInPixels);
+    coordClientAreaSize.Y = (SHORT)RECT_HEIGHT(&rcWindowInPixels);
+
+    // now retrieve the font size and divide the pixel counts into character counts
+    COORD coordFont = coordFontSize; // by default, use the size we were given
+
+    // If text info has been set up, instead retrieve its font size
+    if (_textBuffer != nullptr)
+    {
+        coordFont = GetScreenFontSize();
+    }
+
+    FAIL_FAST_IF(coordFont.X == 0);
+    FAIL_FAST_IF(coordFont.Y == 0);
+
+    coordClientAreaSize.X /= coordFont.X;
+    coordClientAreaSize.Y /= coordFont.Y;
+
+    return coordClientAreaSize;
+}
+
+// Routine Description:
+// - Gets the maximum client area in characters that would fit on the current monitor or given the current buffer size.
+//   Takes the monitor work area and divides by the active font dimensions then limits by buffer size.
+// Arguments:
+// - coordFontSize - The font size to use for calculation if a screen buffer is not yet attached.
+// Return Value:
+// - COORD containing the width and height representing the largest character
+//      grid that can be rendered on the current monitor and/or from the current buffer size.
+COORD SCREEN_INFORMATION::GetMaxWindowSizeInCharacters(const COORD coordFontSize /*= { 1, 1 }*/) const
+{
+    FAIL_FAST_IF(coordFontSize.X == 0);
+    FAIL_FAST_IF(coordFontSize.Y == 0);
+
+    const COORD coordScreenBufferSize = GetBufferSize().Dimensions();
+    COORD coordClientAreaSize = coordScreenBufferSize;
+
+    //  Important re: headless consoles on onecore (for telnetd, etc.)
+    // GetConsoleScreenBufferInfoEx hits this to get the max size of the display.
+    // Because we're headless, we don't really care about the max size of the display.
+    // In that case, we'll just return the buffer size as the "max" window size.
+    if (!ServiceLocator::LocateGlobals().IsHeadless())
+    {
+        const COORD coordWindowRestrictedSize = GetLargestWindowSizeInCharacters(coordFontSize);
+        // If the buffer is smaller than what the max window would allow, then the max client area can only be as big as the
+        // buffer we have.
+        coordClientAreaSize.X = std::min(coordScreenBufferSize.X, coordWindowRestrictedSize.X);
+        coordClientAreaSize.Y = std::min(coordScreenBufferSize.Y, coordWindowRestrictedSize.Y);
+    }
+
+    return coordClientAreaSize;
+}
+
+// Routine Description:
+// - Gets the largest possible client area in characters if the window were stretched as large as it could go.
+// - Takes the window client area and divides by the active font dimensions.
+// Arguments:
+// - coordFontSize - The font size to use for calculation if a screen buffer is not yet attached.
+// Return Value:
+// - COORD containing the width and height representing the largest character
+//      grid that can be rendered on the current monitor with the maximum size window.
+COORD SCREEN_INFORMATION::GetLargestWindowSizeInCharacters(const COORD coordFontSize /*= { 1, 1 }*/) const
+{
+    FAIL_FAST_IF(coordFontSize.X == 0);
+    FAIL_FAST_IF(coordFontSize.Y == 0);
+
+    RECT const rcClientInPixels = _pConsoleWindowMetrics->GetMaxClientRectInPixels();
+
+    // first assign the pixel widths and heights to the final output
+    COORD coordClientAreaSize;
+    coordClientAreaSize.X = (SHORT)RECT_WIDTH(&rcClientInPixels);
+    coordClientAreaSize.Y = (SHORT)RECT_HEIGHT(&rcClientInPixels);
+
+    // now retrieve the font size and divide the pixel counts into character counts
+    COORD coordFont = coordFontSize; // by default, use the size we were given
+
+    // If renderer has been set up, instead retrieve its font size
+    if (ServiceLocator::LocateGlobals().pRender != nullptr)
+    {
+        coordFont = GetScreenFontSize();
+    }
+
+    FAIL_FAST_IF(coordFont.X == 0);
+    FAIL_FAST_IF(coordFont.Y == 0);
+
+    coordClientAreaSize.X /= coordFont.X;
+    coordClientAreaSize.Y /= coordFont.Y;
+
+    return coordClientAreaSize;
+}
+
+COORD SCREEN_INFORMATION::GetScrollBarSizesInCharacters() const
+{
+    COORD coordFont = GetScreenFontSize();
+
+    SHORT vScrollSize = ServiceLocator::LocateGlobals().sVerticalScrollSize;
+    SHORT hScrollSize = ServiceLocator::LocateGlobals().sHorizontalScrollSize;
+
+    COORD coordBarSizes;
+    coordBarSizes.X = (vScrollSize / coordFont.X) + ((vScrollSize % coordFont.X) != 0 ? 1 : 0);
+    coordBarSizes.Y = (hScrollSize / coordFont.Y) + ((hScrollSize % coordFont.Y) != 0 ? 1 : 0);
+
+    return coordBarSizes;
+}
+
+void SCREEN_INFORMATION::GetRequiredConsoleSizeInPixels(_Out_ PSIZE const pRequiredSize) const
+{
+    COORD const coordFontSize = GetCurrentFont().GetSize();
+
+    // TODO: Assert valid size boundaries
+    pRequiredSize->cx = GetViewport().Width() * coordFontSize.X;
+    pRequiredSize->cy = GetViewport().Height() * coordFontSize.Y;
+}
+
+COORD SCREEN_INFORMATION::GetScreenFontSize() const
+{
+    // If we have no renderer, then we don't really need any sort of pixel math. so the "font size" for the scale factor
+    // (which is used almost everywhere around the code as * and / calls) should just be 1,1 so those operations will do
+    // effectively nothing.
+    COORD coordRet = { 1, 1 };
+    if (ServiceLocator::LocateGlobals().pRender != nullptr)
+    {
+        coordRet = GetCurrentFont().GetSize();
+    }
+
+    // For sanity's sake, make sure not to leak 0 out as a possible value. These values are used in division operations.
+    coordRet.X = std::max(coordRet.X, 1i16);
+    coordRet.Y = std::max(coordRet.Y, 1i16);
+
+    return coordRet;
+}
+
+#pragma endregion
+
+#pragma region Set Data
+
+void SCREEN_INFORMATION::RefreshFontWithRenderer()
+{
+    if (IsActiveScreenBuffer())
+    {
+        // Hand the handle to our internal structure to the font change trigger in case it updates it based on what's appropriate.
+        if (ServiceLocator::LocateGlobals().pRender != nullptr)
+        {
+            ServiceLocator::LocateGlobals().pRender->TriggerFontChange(ServiceLocator::LocateGlobals().dpi,
+                                                                       GetDesiredFont(),
+                                                                       GetCurrentFont());
+
+            NotifyGlyphWidthFontChanged();
+        }
+    }
+}
+
+void SCREEN_INFORMATION::UpdateFont(const FontInfo* const pfiNewFont)
+{
+    FontInfoDesired fiDesiredFont(*pfiNewFont);
+
+    GetDesiredFont() = fiDesiredFont;
+
+    RefreshFontWithRenderer();
+
+    // If we're the active screen buffer...
+    if (IsActiveScreenBuffer())
+    {
+        // If there is a window attached, let it know that it should try to update so the rows/columns are now accounting for the new font.
+        IConsoleWindow* const pWindow = ServiceLocator::LocateConsoleWindow();
+        if (nullptr != pWindow)
+        {
+            COORD coordViewport = GetViewport().Dimensions();
+            pWindow->UpdateWindowSize(coordViewport);
+        }
+    }
+
+    // If we're an alt buffer, also update our main buffer.
+    if (_psiMainBuffer)
+    {
+        _psiMainBuffer->UpdateFont(pfiNewFont);
+    }
+}
+
+// NOTE: This method was historically used to notify accessibility apps AND
+// to aggregate drawing metadata to determine whether or not to use PolyTextOut.
+// After the Nov 2015 graphics refactor, the metadata drawing flag calculation is no longer necessary.
+// This now only notifies accessibility apps of a change.
+void SCREEN_INFORMATION::NotifyAccessibilityEventing(const short sStartX,
+                                                     const short sStartY,
+                                                     const short sEndX,
+                                                     const short sEndY)
+{
+    const CONSOLE_INFORMATION& gci = ServiceLocator::LocateGlobals().getConsoleInformation();
+
+    // Fire off a winevent to let accessibility apps know what changed.
+    if (IsActiveScreenBuffer())
+    {
+        const COORD coordScreenBufferSize = GetBufferSize().Dimensions();
+        FAIL_FAST_IF(!(sEndX < coordScreenBufferSize.X));
+
+        if (sStartX == sEndX && sStartY == sEndY)
+        {
+            try
+            {
+                const auto cellData = GetCellDataAt({ sStartX, sStartY });
+                const LONG charAndAttr = MAKELONG(Utf16ToUcs2(cellData->Chars()),
+                                                  gci.GenerateLegacyAttributes(cellData->TextAttr()));
+                _pAccessibilityNotifier->NotifyConsoleUpdateSimpleEvent(MAKELONG(sStartX, sStartY),
+                                                                        charAndAttr);
+            }
+            catch (...)
+            {
+                LOG_HR(wil::ResultFromCaughtException());
+                return;
+            }
+        }
+        else
+        {
+            _pAccessibilityNotifier->NotifyConsoleUpdateRegionEvent(MAKELONG(sStartX, sStartY),
+                                                                    MAKELONG(sEndX, sEndY));
+        }
+        IConsoleWindow* pConsoleWindow = ServiceLocator::LocateConsoleWindow();
+        if (pConsoleWindow)
+        {
+            LOG_IF_FAILED(pConsoleWindow->SignalUia(UIA_Text_TextChangedEventId));
+            // TODO MSFT 7960168 do we really need this event to not signal?
+            //pConsoleWindow->SignalUia(UIA_LayoutInvalidatedEventId);
+        }
+    }
+}
+
+#pragma endregion
+
+#pragma region UI_Refresh
+
+VOID SCREEN_INFORMATION::UpdateScrollBars()
+{
+    CONSOLE_INFORMATION& gci = ServiceLocator::LocateGlobals().getConsoleInformation();
+    if (!IsActiveScreenBuffer())
+    {
+        return;
+    }
+
+    if (gci.Flags & CONSOLE_UPDATING_SCROLL_BARS)
+    {
+        return;
+    }
+
+    gci.Flags |= CONSOLE_UPDATING_SCROLL_BARS;
+
+    if (ServiceLocator::LocateConsoleWindow() != nullptr)
+    {
+        ServiceLocator::LocateConsoleWindow()->PostUpdateScrollBars();
+    }
+}
+
+VOID SCREEN_INFORMATION::InternalUpdateScrollBars()
+{
+    CONSOLE_INFORMATION& gci = ServiceLocator::LocateGlobals().getConsoleInformation();
+    IConsoleWindow* const pWindow = ServiceLocator::LocateConsoleWindow();
+
+    WI_ClearFlag(gci.Flags, CONSOLE_UPDATING_SCROLL_BARS);
+
+    if (!IsActiveScreenBuffer())
+    {
+        return;
+    }
+
+    ResizingWindow++;
+
+    if (pWindow != nullptr)
+    {
+        const auto buffer = GetBufferSize();
+
+        // If this is the main buffer, make sure we enable both of the scroll bars.
+        //      The alt buffer likely disabled the scroll bars, this is the only
+        //      way to re-enable it.
+        if (!_IsAltBuffer())
+        {
+            pWindow->EnableBothScrollBars();
+        }
+
+        pWindow->UpdateScrollBar(true,
+                                 _IsAltBuffer() || gci.IsTerminalScrolling(),
+                                 _viewport.Height(),
+                                 gci.IsTerminalScrolling() ? _virtualBottom : buffer.BottomInclusive(),
+                                 _viewport.Top());
+        pWindow->UpdateScrollBar(false,
+                                 _IsAltBuffer(),
+                                 _viewport.Width(),
+                                 buffer.RightInclusive(),
+                                 _viewport.Left());
+    }
+
+    // Fire off an event to let accessibility apps know the layout has changed.
+    _pAccessibilityNotifier->NotifyConsoleLayoutEvent();
+
+    ResizingWindow--;
+}
+
+// Routine Description:
+// - Modifies the size of the current viewport to match the width/height of the request given.
+// - This will act like a resize operation from the bottom right corner of the window.
+// Arguments:
+// - pcoordSize - Requested viewport width/heights in characters
+// Return Value:
+// - <none>
+void SCREEN_INFORMATION::SetViewportSize(const COORD* const pcoordSize)
+{
+    // If this is the alt buffer or a VT I/O buffer:
+    //      first resize ourselves to match the new viewport
+    //      then also make sure that the main buffer gets the same call
+    //      (if necessary)
+    if (_IsInPtyMode())
+    {
+        LOG_IF_FAILED(ResizeScreenBuffer(*pcoordSize, TRUE));
+
+        if (_psiMainBuffer)
+        {
+            const auto bufferSize = GetBufferSize().Dimensions();
+
+            _psiMainBuffer->SetViewportSize(&bufferSize);
+        }
+    }
+    _InternalSetViewportSize(pcoordSize, false, false);
+}
+
+// Method Description:
+// - Update the origin of the buffer's viewport. You can either move the
+//      viewport with a delta relative to its current location, or set its
+//      absolute origin. Either way leaves the dimensions of the viewport
+//      unchanged. Also potentially updates our "virtual bottom", the last real
+//      location of the viewport in the buffer.
+//  Also notifies the window implementation to update its scrollbars.
+// Arguments:
+// - fAbsolute: If true, coordWindowOrigin is the absolute location of the origin of the new viewport.
+//      If false, coordWindowOrigin is a delta to move the viewport relative to its current position.
+// - coordWindowOrigin: Either the new absolute position of the origin of the
+//      viewport, or a delta to add to the current viewport location.
+// - updateBottom: If true, update our virtual bottom position. This should be
+//      false if we're moving the viewport in response to the users scrolling up
+//      and down in the buffer, but API calls should set this to true.
+// Return Value:
+// - STATUS_INVALID_PARAMETER if the new viewport would be outside the buffer,
+//      else STATUS_SUCCESS
+[[nodiscard]] NTSTATUS SCREEN_INFORMATION::SetViewportOrigin(const bool fAbsolute,
+                                                             const COORD coordWindowOrigin,
+                                                             const bool updateBottom)
+{
+    // calculate window size
+    COORD WindowSize = _viewport.Dimensions();
+
+    SMALL_RECT NewWindow;
+    // if relative coordinates, figure out absolute coords.
+    if (!fAbsolute)
+    {
+        if (coordWindowOrigin.X == 0 && coordWindowOrigin.Y == 0)
+        {
+            return STATUS_SUCCESS;
+        }
+        NewWindow.Left = _viewport.Left() + coordWindowOrigin.X;
+        NewWindow.Top = _viewport.Top() + coordWindowOrigin.Y;
+    }
+    else
+    {
+        if (coordWindowOrigin == _viewport.Origin())
+        {
+            return STATUS_SUCCESS;
+        }
+        NewWindow.Left = coordWindowOrigin.X;
+        NewWindow.Top = coordWindowOrigin.Y;
+    }
+    NewWindow.Right = (SHORT)(NewWindow.Left + WindowSize.X - 1);
+    NewWindow.Bottom = (SHORT)(NewWindow.Top + WindowSize.Y - 1);
+
+    const CONSOLE_INFORMATION& gci = ServiceLocator::LocateGlobals().getConsoleInformation();
+
+    // If we're in terminal scrolling mode, and we're trying to set the viewport
+    //      below the logical viewport, without updating our virtual bottom
+    //      (the logical viewport's position), dont.
+    //  Instead move us to the bottom of the logical viewport.
+    if (gci.IsTerminalScrolling() && !updateBottom && NewWindow.Bottom > _virtualBottom)
+    {
+        const short delta = _virtualBottom - NewWindow.Bottom;
+        NewWindow.Top += delta;
+        NewWindow.Bottom += delta;
+    }
+
+    // see if new window origin would extend window beyond extent of screen buffer
+    const COORD coordScreenBufferSize = GetBufferSize().Dimensions();
+    if (NewWindow.Left < 0 ||
+        NewWindow.Top < 0 ||
+        NewWindow.Right < 0 ||
+        NewWindow.Bottom < 0 ||
+        NewWindow.Right >= coordScreenBufferSize.X ||
+        NewWindow.Bottom >= coordScreenBufferSize.Y)
+    {
+        return STATUS_INVALID_PARAMETER;
+    }
+
+    if (IsActiveScreenBuffer() && ServiceLocator::LocateConsoleWindow() != nullptr)
+    {
+        // Tell the window that it needs to set itself to the new origin if we're the active buffer.
+        ServiceLocator::LocateConsoleWindow()->ChangeViewport(NewWindow);
+    }
+    else
+    {
+        // Otherwise, just store the new position and go on.
+        _viewport = Viewport::FromInclusive(NewWindow);
+        Tracing::s_TraceWindowViewport(_viewport);
+    }
+
+    // Update our internal virtual bottom tracker if requested. This helps keep
+    //      the viewport's logical position consistent from the perspective of a
+    //      VT client application, even if the user scrolls the viewport with the mouse.
+    if (updateBottom)
+    {
+        UpdateBottom();
+    }
+
+    return STATUS_SUCCESS;
+}
+
+bool SCREEN_INFORMATION::SendNotifyBeep() const
+{
+    if (IsActiveScreenBuffer())
+    {
+        if (ServiceLocator::LocateConsoleWindow() != nullptr)
+        {
+            return ServiceLocator::LocateConsoleWindow()->SendNotifyBeep();
+        }
+    }
+
+    return false;
+}
+
+bool SCREEN_INFORMATION::PostUpdateWindowSize() const
+{
+    if (IsActiveScreenBuffer())
+    {
+        if (ServiceLocator::LocateConsoleWindow() != nullptr)
+        {
+            return ServiceLocator::LocateConsoleWindow()->PostUpdateWindowSize();
+        }
+    }
+
+    return false;
+}
+
+// Routine Description:
+// - Modifies the screen buffer and viewport dimensions when the available client area rendering space changes.
+// Arguments:
+// - prcClientNew - Client rectangle in pixels after this update
+// - prcClientOld - Client rectangle in pixels before this update
+// Return Value:
+// - <none>
+void SCREEN_INFORMATION::ProcessResizeWindow(const RECT* const prcClientNew,
+                                             const RECT* const prcClientOld)
+{
+    if (_IsAltBuffer())
+    {
+        // Stash away the size of the window, we'll need to do this to the main when we pop back
+        //  We set this on the main, so that main->alt(resize)->alt keeps the resize
+        _psiMainBuffer->_fAltWindowChanged = true;
+        _psiMainBuffer->_rcAltSavedClientNew = *prcClientNew;
+        _psiMainBuffer->_rcAltSavedClientOld = *prcClientOld;
+    }
+
+    // 1.a In some modes, the screen buffer size needs to change on window size,
+    //      so do that first.
+    //      _AdjustScreenBuffer might hide the commandline. If it does so, it'll
+    //      return S_OK instead of S_FALSE. In that case, we'll need to re-show
+    //      the commandline ourselves once the viewport size is updated.
+    //      (See 1.b below)
+    const HRESULT adjustBufferSizeResult = _AdjustScreenBuffer(prcClientNew);
+    LOG_IF_FAILED(adjustBufferSizeResult);
+
+    // 2. Now calculate how large the new viewport should be
+    COORD coordViewportSize;
+    _CalculateViewportSize(prcClientNew, &coordViewportSize);
+
+    // 3. And adjust the existing viewport to match the same dimensions.
+    //      The old/new comparison is to figure out which side the window was resized from.
+    _AdjustViewportSize(prcClientNew, prcClientOld, &coordViewportSize);
+
+    // 1.b  If we did actually change the buffer size, then we need to show the
+    //      commandline again. We hid it during _AdjustScreenBuffer, but we
+    //      couldn't turn it back on until the Viewport was updated to the new
+    //      size. See MSFT:19976291
+    if (SUCCEEDED(adjustBufferSizeResult) && adjustBufferSizeResult != S_FALSE)
+    {
+        CommandLine& commandLine = CommandLine::Instance();
+        commandLine.Show();
+    }
+
+    // 4. Finally, update the scroll bars.
+    UpdateScrollBars();
+
+    FAIL_FAST_IF(!(_viewport.Top() >= 0));
+    // TODO MSFT: 17663344 - Audit call sites for this precondition. Extremely tiny offscreen windows.
+    //FAIL_FAST_IF(!(_viewport.IsValid()));
+}
+
+#pragma endregion
+
+#pragma region Support_Calculation
+
+// Routine Description:
+// - This helper converts client pixel areas into the number of characters that could fit into the client window.
+// - It requires the buffer size to figure out whether it needs to reserve space for the scroll bars (or not).
+// Arguments:
+// - prcClientNew - Client region of window in pixels
+// - coordBufferOld - Size of backing buffer in characters
+// - pcoordClientNewCharacters - The maximum number of characters X by Y that can be displayed in the window with the given backing buffer.
+// Return Value:
+// - S_OK if math was successful. Check with SUCCEEDED/FAILED macro.
+[[nodiscard]] HRESULT SCREEN_INFORMATION::_AdjustScreenBufferHelper(const RECT* const prcClientNew,
+                                                                    const COORD coordBufferOld,
+                                                                    _Out_ COORD* const pcoordClientNewCharacters)
+{
+    // Get the font size ready.
+    COORD const coordFontSize = GetScreenFontSize();
+
+    // We cannot operate if the font size is 0. This shouldn't happen, but stop early if it does.
+    RETURN_HR_IF(E_NOT_VALID_STATE, 0 == coordFontSize.X || 0 == coordFontSize.Y);
+
+    // Find out how much client space we have to work with in the new area.
+    SIZE sizeClientNewPixels = { 0 };
+    sizeClientNewPixels.cx = RECT_WIDTH(prcClientNew);
+    sizeClientNewPixels.cy = RECT_HEIGHT(prcClientNew);
+
+    // Subtract out scroll bar space if scroll bars will be necessary.
+    bool fIsHorizontalVisible = false;
+    bool fIsVerticalVisible = false;
+    s_CalculateScrollbarVisibility(prcClientNew, &coordBufferOld, &coordFontSize, &fIsHorizontalVisible, &fIsVerticalVisible);
+
+    if (fIsHorizontalVisible)
+    {
+        sizeClientNewPixels.cy -= ServiceLocator::LocateGlobals().sHorizontalScrollSize;
+    }
+
+    if (fIsVerticalVisible)
+    {
+        sizeClientNewPixels.cx -= ServiceLocator::LocateGlobals().sVerticalScrollSize;
+    }
+
+    // Now with the scroll bars removed, calculate how many characters could fit into the new window area.
+    pcoordClientNewCharacters->X = (SHORT)(sizeClientNewPixels.cx / coordFontSize.X);
+    pcoordClientNewCharacters->Y = (SHORT)(sizeClientNewPixels.cy / coordFontSize.Y);
+
+    // If the new client is too tiny, our viewport will be 1x1.
+    pcoordClientNewCharacters->X = std::max(pcoordClientNewCharacters->X, 1i16);
+    pcoordClientNewCharacters->Y = std::max(pcoordClientNewCharacters->Y, 1i16);
+    return S_OK;
+}
+
+// Routine Description:
+// - Modifies the size of the backing text buffer when the window changes to support "intuitive" resizing modes by grabbing the window edges.
+// - This function will compensate for scroll bars.
+// - Buffer size changes will happen internally to this function.
+// Arguments:
+// - prcClientNew - Client rectangle in pixels after this update
+// Return Value:
+// - appropriate HRESULT
+[[nodiscard]] HRESULT SCREEN_INFORMATION::_AdjustScreenBuffer(const RECT* const prcClientNew)
+{
+    const CONSOLE_INFORMATION& gci = ServiceLocator::LocateGlobals().getConsoleInformation();
+    // Prepare the buffer sizes.
+    // We need the main's size here to maintain the right scrollbar visibility.
+    COORD const coordBufferSizeOld = _IsAltBuffer() ? _psiMainBuffer->GetBufferSize().Dimensions() : GetBufferSize().Dimensions();
+    COORD coordBufferSizeNew = coordBufferSizeOld;
+
+    // First figure out how many characters we could fit into the new window given the old buffer size
+    COORD coordClientNewCharacters;
+
+    RETURN_IF_FAILED(_AdjustScreenBufferHelper(prcClientNew, coordBufferSizeOld, &coordClientNewCharacters));
+
+    // If we're in wrap text mode, then we want to be fixed to the window size. So use the character calculation we just got
+    // to fix the buffer and window width together.
+    if (gci.GetWrapText())
+    {
+        coordBufferSizeNew.X = coordClientNewCharacters.X;
+    }
+
+    // Reanalyze scroll bars in case we fixed the edge together for word wrap.
+    // Use the new buffer client size.
+    RETURN_IF_FAILED(_AdjustScreenBufferHelper(prcClientNew, coordBufferSizeNew, &coordClientNewCharacters));
+
+    // Now reanalyze the buffer size and grow if we can fit more characters into the window no matter the console mode.
+    if (_IsInPtyMode())
+    {
+        // The alt buffer always wants to be exactly the size of the screen, never more or less.
+        // This prevents scrollbars when you increase the alt buffer size, then decrease it.
+        // Can't have a buffer dimension of 0 - that'll cause divide by zeros in the future.
+        coordBufferSizeNew.X = std::max(coordClientNewCharacters.X, 1i16);
+        coordBufferSizeNew.Y = std::max(coordClientNewCharacters.Y, 1i16);
+    }
+    else
+    {
+        if (coordClientNewCharacters.X > coordBufferSizeNew.X)
+        {
+            coordBufferSizeNew.X = coordClientNewCharacters.X;
+        }
+        if (coordClientNewCharacters.Y > coordBufferSizeNew.Y)
+        {
+            coordBufferSizeNew.Y = coordClientNewCharacters.Y;
+        }
+    }
+
+    HRESULT hr = S_FALSE;
+
+    // Only attempt to modify the buffer if something changed. Expensive operation.
+    if (coordBufferSizeOld.X != coordBufferSizeNew.X ||
+        coordBufferSizeOld.Y != coordBufferSizeNew.Y)
+    {
+        CommandLine& commandLine = CommandLine::Instance();
+
+        // TODO: Deleting and redrawing the command line during resizing can cause flickering. See: http://osgvsowi/658439
+        // 1. Delete input string if necessary (see menu.c)
+        commandLine.Hide(FALSE);
+        _textBuffer->GetCursor().SetIsVisible(false);
+
+        // 2. Call the resize screen buffer method (expensive) to redimension the backing buffer (and reflow)
+        LOG_IF_FAILED(ResizeScreenBuffer(coordBufferSizeNew, FALSE));
+
+        // MSFT:19976291 Don't re-show the commandline here. We need to wait for
+        //      the viewport to also get resized before we can re-show the commandline.
+        //      ProcessResizeWindow will call commandline.Show() for us.
+        _textBuffer->GetCursor().SetIsVisible(true);
+
+        // Return S_OK, to indicate we succeeded and actually did something.
+        hr = S_OK;
+    }
+
+    return hr;
+}
+
+// Routine Description:
+// - Calculates what width/height the viewport must have to consume all the available space in the given client area.
+// - This compensates for scroll bars and will leave space in the client area for the bars if necessary.
+// Arguments:
+// - prcClientArea - The client rectangle in pixels of available rendering space.
+// - pcoordSize - Filled with the width/height to which the viewport should be set.
+// Return Value:
+// - <none>
+void SCREEN_INFORMATION::_CalculateViewportSize(const RECT* const prcClientArea, _Out_ COORD* const pcoordSize)
+{
+    COORD const coordBufferSize = GetBufferSize().Dimensions();
+    COORD const coordFontSize = GetScreenFontSize();
+
+    SIZE sizeClientPixels = { 0 };
+    sizeClientPixels.cx = RECT_WIDTH(prcClientArea);
+    sizeClientPixels.cy = RECT_HEIGHT(prcClientArea);
+
+    bool fIsHorizontalVisible;
+    bool fIsVerticalVisible;
+    s_CalculateScrollbarVisibility(prcClientArea,
+                                   &coordBufferSize,
+                                   &coordFontSize,
+                                   &fIsHorizontalVisible,
+                                   &fIsVerticalVisible);
+
+    if (fIsHorizontalVisible)
+    {
+        sizeClientPixels.cy -= ServiceLocator::LocateGlobals().sHorizontalScrollSize;
+    }
+
+    if (fIsVerticalVisible)
+    {
+        sizeClientPixels.cx -= ServiceLocator::LocateGlobals().sVerticalScrollSize;
+    }
+
+    pcoordSize->X = (SHORT)(sizeClientPixels.cx / coordFontSize.X);
+    pcoordSize->Y = (SHORT)(sizeClientPixels.cy / coordFontSize.Y);
+}
+
+// Routine Description:
+// - Modifies the size of the current viewport to match the width/height of the request given.
+// - Must specify which corner to adjust from. Default to false/false to resize from the bottom right corner.
+// Arguments:
+// - pcoordSize - Requested viewport width/heights in characters
+// - fResizeFromTop - If false, will trim/add to bottom of viewport first. If true, will trim/add to top.
+// - fResizeFromBottom - If false, will trim/add to top of viewport first. If true, will trim/add to left.
+// Return Value:
+// - <none>
+void SCREEN_INFORMATION::_InternalSetViewportSize(const COORD* const pcoordSize,
+                                                  const bool fResizeFromTop,
+                                                  const bool fResizeFromLeft)
+{
+    const short DeltaX = pcoordSize->X - _viewport.Width();
+    const short DeltaY = pcoordSize->Y - _viewport.Height();
+    const COORD coordScreenBufferSize = GetBufferSize().Dimensions();
+
+    // do adjustments on a copy that's easily manipulated.
+    SMALL_RECT srNewViewport = _viewport.ToInclusive();
+
+    // Now we need to determine what our new Window size should
+    // be. Note that Window here refers to the character/row window.
+    if (fResizeFromLeft)
+    {
+        // we're being horizontally sized from the left border
+        const SHORT sLeftProposed = (srNewViewport.Left - DeltaX);
+        if (sLeftProposed >= 0)
+        {
+            // there's enough room in the backlog to just expand left
+            srNewViewport.Left -= DeltaX;
+        }
+        else
+        {
+            // if we're resizing horizontally, we want to show as much
+            // content above as we can, but we can't show more
+            // than the left of the window
+            srNewViewport.Left = 0;
+            srNewViewport.Right += (SHORT)abs(sLeftProposed);
+        }
+    }
+    else
+    {
+        // we're being horizontally sized from the right border
+        const SHORT sRightProposed = (srNewViewport.Right + DeltaX);
+        if (sRightProposed <= (coordScreenBufferSize.X - 1))
+        {
+            srNewViewport.Right += DeltaX;
+        }
+        else
+        {
+            srNewViewport.Right = (coordScreenBufferSize.X - 1);
+            srNewViewport.Left -= (sRightProposed - (coordScreenBufferSize.X - 1));
+        }
+    }
+
+    if (fResizeFromTop)
+    {
+        const SHORT sTopProposed = (srNewViewport.Top - DeltaY);
+        // we're being vertically sized from the top border
+        if (sTopProposed >= 0)
+        {
+            // Special case: Only modify the top position if we're not
+            // on the 0th row of the buffer.
+
+            // If we're on the 0th row, people expect it to stay stuck
+            // to the top of the window, not to start collapsing down
+            // and hiding the top rows.
+            if (srNewViewport.Top > 0)
+            {
+                // there's enough room in the backlog to just expand the top
+                srNewViewport.Top -= DeltaY;
+            }
+            else
+            {
+                // If we didn't adjust the top, we need to trim off
+                // the number of rows from the bottom instead.
+                // NOTE: It's += because DeltaY will be negative
+                // already for this circumstance.
+                FAIL_FAST_IF(!(DeltaY <= 0));
+                srNewViewport.Bottom += DeltaY;
+            }
+        }
+        else
+        {
+            // if we're resizing vertically, we want to show as much
+            // content above as we can, but we can't show more
+            // than the top of the window
+            srNewViewport.Top = 0;
+            srNewViewport.Bottom += (SHORT)abs(sTopProposed);
+        }
+    }
+    else
+    {
+        // we're being vertically sized from the bottom border
+        const SHORT sBottomProposed = (srNewViewport.Bottom + DeltaY);
+        if (sBottomProposed <= (coordScreenBufferSize.Y - 1))
+        {
+            // If the new bottom is supposed to be before the final line of the buffer
+            // Check to ensure that we don't hide the prompt by collapsing the window.
+
+            // The final valid end position will be the coordinates of
+            // the last character displayed (including any characters
+            // in the input line)
+            COORD coordValidEnd;
+            Selection::Instance().GetValidAreaBoundaries(nullptr, &coordValidEnd);
+
+            // If the bottom of the window when adjusted would be
+            // above the final line of valid text...
+            if (srNewViewport.Bottom + DeltaY < coordValidEnd.Y)
+            {
+                // Adjust the top of the window instead of the bottom
+                // (so the lines slide upward)
+                srNewViewport.Top -= DeltaY;
+
+                // If we happened to move the top of the window past
+                // the 0th row (first row in the buffer)
+                if (srNewViewport.Top < 0)
+                {
+                    // Find the amount we went past 0, correct the top
+                    // of the window back to 0, and instead adjust the
+                    // bottom even though it will cause us to lose the
+                    // prompt line.
+                    const short cRemainder = 0 - srNewViewport.Top;
+                    srNewViewport.Top += cRemainder;
+                    FAIL_FAST_IF(!(srNewViewport.Top == 0));
+                    srNewViewport.Bottom += cRemainder;
+                }
+            }
+            else
+            {
+                srNewViewport.Bottom += DeltaY;
+            }
+        }
+        else
+        {
+            srNewViewport.Bottom = (coordScreenBufferSize.Y - 1);
+            srNewViewport.Top -= (sBottomProposed - (coordScreenBufferSize.Y - 1));
+        }
+    }
+
+    // Ensure the viewport is valid.
+    // We can't have a negative left or top.
+    if (srNewViewport.Left < 0)
+    {
+        srNewViewport.Right -= srNewViewport.Left;
+        srNewViewport.Left = 0;
+    }
+
+    if (srNewViewport.Top < 0)
+    {
+        srNewViewport.Bottom -= srNewViewport.Top;
+        srNewViewport.Top = 0;
+    }
+
+    // Bottom and right cannot pass the final characters in the array.
+    srNewViewport.Right = std::min(srNewViewport.Right, gsl::narrow<SHORT>(coordScreenBufferSize.X - 1));
+    srNewViewport.Bottom = std::min(srNewViewport.Bottom, gsl::narrow<SHORT>(coordScreenBufferSize.Y - 1));
+
+    // See MSFT:19917443
+    // If we're in terminal scrolling mode, and we've changed the height of the
+    //      viewport, the new viewport's bottom to the _virtualBottom.
+    // GH#1206 - Only do this if the viewport is _growing_ in height. This can
+    // cause unexpected behavior if we try to anchor the _virtualBottom to a
+    // position that will be greater than the height of the buffer.
+    const auto& gci = ServiceLocator::LocateGlobals().getConsoleInformation();
+    auto newViewport = Viewport::FromInclusive(srNewViewport);
+    if (gci.IsTerminalScrolling() && newViewport.Height() >= _viewport.Height())
+    {
+        const short newTop = static_cast<short>(std::max(0, _virtualBottom - (newViewport.Height() - 1)));
+
+        newViewport = Viewport::FromDimensions(COORD({ newViewport.Left(), newTop }), newViewport.Dimensions());
+    }
+
+    _viewport = newViewport;
+    UpdateBottom();
+    Tracing::s_TraceWindowViewport(_viewport);
+}
+
+// Routine Description:
+// - Modifies the size of the current viewport to match the width/height of the request given.
+// - Uses the old and new client areas to determine which side the window was resized from.
+// Arguments:
+// - prcClientNew - Client rectangle in pixels after this update
+// - prcClientOld - Client rectangle in pixels before this update
+// - pcoordSize - Requested viewport width/heights in characters
+// Return Value:
+// - <none>
+void SCREEN_INFORMATION::_AdjustViewportSize(const RECT* const prcClientNew,
+                                             const RECT* const prcClientOld,
+                                             const COORD* const pcoordSize)
+{
+    // If the left is the only one that changed (and not the right
+    // also), then adjust from the left. Otherwise if the right
+    // changes or both changed, bias toward leaving the top-left
+    // corner in place and resize from the bottom right.
+    // --
+    // Resizing from the bottom right is more expected by
+    // users. Normally only one dimension (or one corner) will change
+    // at a time if the user is moving it. However, if the window is
+    // being dragged and forced to resize at a monitor boundary, all 4
+    // will change. In this case especially, users expect the top left
+    // to stay in place and the bottom right to adapt.
+    bool const fResizeFromLeft = prcClientNew->left != prcClientOld->left &&
+                                 prcClientNew->right == prcClientOld->right;
+    bool const fResizeFromTop = prcClientNew->top != prcClientOld->top &&
+                                prcClientNew->bottom == prcClientOld->bottom;
+
+    const Viewport oldViewport = Viewport(_viewport);
+
+    _InternalSetViewportSize(pcoordSize, fResizeFromTop, fResizeFromLeft);
+
+    // MSFT 13194969, related to 12092729.
+    // If we're in virtual terminal mode, and the viewport dimensions change,
+    //      send a WindowBufferSizeEvent. If the client wants VT mode, then they
+    //      probably want the viewport resizes, not just the screen buffer
+    //      resizes. This does change the behavior of the API for v2 callers,
+    //      but only callers who've requested VT mode. In 12092729, we enabled
+    //      sending notifications from window resizes in cases where the buffer
+    //      didn't resize, so this applies the same expansion to resizes using
+    //      the window, not the API.
+    if (IsInVirtualTerminalInputMode())
+    {
+        if ((_viewport.Width() != oldViewport.Width()) ||
+            (_viewport.Height() != oldViewport.Height()))
+        {
+            ScreenBufferSizeChange(GetBufferSize().Dimensions());
+        }
+    }
+}
+
+// Routine Description:
+// - From a window client area in pixels, a buffer size, and the font size, this will determine
+//   whether scroll bars will need to be shown (and consume a portion of the client area) for the
+//   given buffer to be rendered.
+// Arguments:
+// - prcClientArea - Client area in pixels of the available space for rendering
+// - pcoordBufferSize - Buffer size in characters
+// - pcoordFontSize - Font size in pixels per character
+// - pfIsHorizontalVisible - Indicates whether the horizontal scroll
+//   bar (consuming vertical space) will need to be visible
+// - pfIsVerticalVisible - Indicates whether the vertical scroll bar
+//   (consuming horizontal space) will need to be visible
+// Return Value:
+// - <none>
+void SCREEN_INFORMATION::s_CalculateScrollbarVisibility(const RECT* const prcClientArea,
+                                                        const COORD* const pcoordBufferSize,
+                                                        const COORD* const pcoordFontSize,
+                                                        _Out_ bool* const pfIsHorizontalVisible,
+                                                        _Out_ bool* const pfIsVerticalVisible)
+{
+    // Start with bars not visible as the initial state of the client area doesn't account for scroll bars.
+    *pfIsHorizontalVisible = false;
+    *pfIsVerticalVisible = false;
+
+    // Set up the client area in pixels
+    SIZE sizeClientPixels = { 0 };
+    sizeClientPixels.cx = RECT_WIDTH(prcClientArea);
+    sizeClientPixels.cy = RECT_HEIGHT(prcClientArea);
+
+    // Set up the buffer area in pixels by multiplying the size by the font size scale factor
+    SIZE sizeBufferPixels = { 0 };
+    sizeBufferPixels.cx = pcoordBufferSize->X * pcoordFontSize->X;
+    sizeBufferPixels.cy = pcoordBufferSize->Y * pcoordFontSize->Y;
+
+    // Now figure out whether we need one or both scroll bars.
+    // Showing a scroll bar in one direction may necessitate showing
+    // the scroll bar in the other (as it will consume client area
+    // space).
+
+    if (sizeBufferPixels.cx > sizeClientPixels.cx)
+    {
+        *pfIsHorizontalVisible = true;
+
+        // If we have a horizontal bar, remove it from available
+        // vertical space and check that remaining client area is
+        // enough.
+        sizeClientPixels.cy -= ServiceLocator::LocateGlobals().sHorizontalScrollSize;
+
+        if (sizeBufferPixels.cy > sizeClientPixels.cy)
+        {
+            *pfIsVerticalVisible = true;
+        }
+    }
+    else if (sizeBufferPixels.cy > sizeClientPixels.cy)
+    {
+        *pfIsVerticalVisible = true;
+
+        // If we have a vertical bar, remove it from available
+        // horizontal space and check that remaining client area is
+        // enough.
+        sizeClientPixels.cx -= ServiceLocator::LocateGlobals().sVerticalScrollSize;
+
+        if (sizeBufferPixels.cx > sizeClientPixels.cx)
+        {
+            *pfIsHorizontalVisible = true;
+        }
+    }
+}
+
+bool SCREEN_INFORMATION::IsMaximizedBoth() const
+{
+    return IsMaximizedX() && IsMaximizedY();
+}
+
+bool SCREEN_INFORMATION::IsMaximizedX() const
+{
+    // If the viewport is displaying the entire size of the allocated buffer, it's maximized.
+    return _viewport.Left() == 0 && (_viewport.Width() == GetBufferSize().Width());
+}
+
+bool SCREEN_INFORMATION::IsMaximizedY() const
+{
+    // If the viewport is displaying the entire size of the allocated buffer, it's maximized.
+    return _viewport.Top() == 0 && (_viewport.Height() == GetBufferSize().Height());
+}
+
+#pragma endregion
+
+// Routine Description:
+// - This is a screen resize algorithm which will reflow the ends of lines based on the
+//   line wrap state used for clipboard line-based copy.
+// Arguments:
+// - <in> Coordinates of the new screen size
+// Return Value:
+// - Success if successful. Invalid parameter if screen buffer size is unexpected. No memory if allocation failed.
+[[nodiscard]] NTSTATUS SCREEN_INFORMATION::ResizeWithReflow(const COORD coordNewScreenSize)
+{
+    if ((USHORT)coordNewScreenSize.X >= SHORT_MAX || (USHORT)coordNewScreenSize.Y >= SHORT_MAX)
+    {
+        RIPMSG2(RIP_WARNING, "Invalid screen buffer size (0x%x, 0x%x)", coordNewScreenSize.X, coordNewScreenSize.Y);
+        return STATUS_INVALID_PARAMETER;
+    }
+
+    // First allocate a new text buffer to take the place of the current one.
+    std::unique_ptr<TextBuffer> newTextBuffer;
+    try
+    {
+        newTextBuffer = std::make_unique<TextBuffer>(coordNewScreenSize,
+                                                     GetAttributes(),
+                                                     0,
+                                                     _renderTarget); // temporarily set size to 0 so it won't render.
+    }
+    catch (...)
+    {
+        return NTSTATUS_FROM_HRESULT(wil::ResultFromCaughtException());
+    }
+
+    // Save cursor's relative height versus the viewport
+    SHORT const sCursorHeightInViewportBefore = _textBuffer->GetCursor().GetPosition().Y - _viewport.Top();
+
+    // skip any drawing updates that might occur until we swap _textBuffer with the new buffer or we exit early.
+    newTextBuffer->GetCursor().StartDeferDrawing();
+    _textBuffer->GetCursor().StartDeferDrawing();
+    // we're capturing _textBuffer by reference here because when we exit, we want to EndDefer on the current active buffer.
+    auto endDefer = wil::scope_exit([&]() noexcept { _textBuffer->GetCursor().EndDeferDrawing(); });
+
+    HRESULT hr = TextBuffer::Reflow(*_textBuffer.get(), *newTextBuffer.get(), std::nullopt, std::nullopt);
+
+    if (SUCCEEDED(hr))
+    {
+        Cursor& newCursor = newTextBuffer->GetCursor();
+        // Adjust the viewport so the cursor doesn't wildly fly off up or down.
+        SHORT const sCursorHeightInViewportAfter = newCursor.GetPosition().Y - _viewport.Top();
+        COORD coordCursorHeightDiff = { 0 };
+        coordCursorHeightDiff.Y = sCursorHeightInViewportAfter - sCursorHeightInViewportBefore;
+        LOG_IF_FAILED(SetViewportOrigin(false, coordCursorHeightDiff, true));
+
+        _textBuffer.swap(newTextBuffer);
+    }
+
+    return NTSTATUS_FROM_HRESULT(hr);
+}
+
+//
+// Routine Description:
+// - This is the legacy screen resize with minimal changes
+// Arguments:
+// - coordNewScreenSize - new size of screen.
+// Return Value:
+// - Success if successful. Invalid parameter if screen buffer size is unexpected. No memory if allocation failed.
+[[nodiscard]] NTSTATUS SCREEN_INFORMATION::ResizeTraditional(const COORD coordNewScreenSize)
+{
+    return NTSTATUS_FROM_HRESULT(_textBuffer->ResizeTraditional(coordNewScreenSize));
+}
+
+//
+// Routine Description:
+// - This routine resizes the screen buffer.
+// Arguments:
+// - NewScreenSize - new size of screen in characters
+// - DoScrollBarUpdate - indicates whether to update scroll bars at the end
+// Return Value:
+// - Success if successful. Invalid parameter if screen buffer size is unexpected. No memory if allocation failed.
+[[nodiscard]] NTSTATUS SCREEN_INFORMATION::ResizeScreenBuffer(const COORD coordNewScreenSize,
+                                                              const bool fDoScrollBarUpdate)
+{
+    // If the size hasn't actually changed, do nothing.
+    if (coordNewScreenSize == GetBufferSize().Dimensions())
+    {
+        return STATUS_SUCCESS;
+    }
+
+    CONSOLE_INFORMATION& gci = ServiceLocator::LocateGlobals().getConsoleInformation();
+    NTSTATUS status = STATUS_SUCCESS;
+
+    // If we're in conpty mode, suppress any immediate painting we might do
+    // during the resize.
+    if (gci.IsInVtIoMode())
+    {
+        gci.GetVtIo()->BeginResize();
+    }
+    auto endResize = wil::scope_exit([&] {
+        if (gci.IsInVtIoMode())
+        {
+            gci.GetVtIo()->EndResize();
+        }
+    });
+
+    // cancel any active selection before resizing or it will not necessarily line up with the new buffer positions
+    Selection::Instance().ClearSelection();
+
+    // cancel any popups before resizing or they will not necessarily line up with new buffer positions
+    CommandLine::Instance().EndAllPopups();
+
+    const bool fWrapText = gci.GetWrapText();
+    if (fWrapText)
+    {
+        status = ResizeWithReflow(coordNewScreenSize);
+    }
+    else
+    {
+        status = NTSTATUS_FROM_HRESULT(ResizeTraditional(coordNewScreenSize));
+    }
+
+    if (NT_SUCCESS(status))
+    {
+        NotifyAccessibilityEventing(0, 0, (SHORT)(coordNewScreenSize.X - 1), (SHORT)(coordNewScreenSize.Y - 1));
+
+        if ((!ConvScreenInfo))
+        {
+            if (FAILED(ConsoleImeResizeCompStrScreenBuffer(coordNewScreenSize)))
+            {
+                // If something went wrong, just bail out.
+                return STATUS_INVALID_HANDLE;
+            }
+        }
+
+        // Fire off an event to let accessibility apps know the layout has changed.
+        if (IsActiveScreenBuffer())
+        {
+            _pAccessibilityNotifier->NotifyConsoleLayoutEvent();
+        }
+
+        if (fDoScrollBarUpdate)
+        {
+            UpdateScrollBars();
+        }
+        ScreenBufferSizeChange(coordNewScreenSize);
+    }
+
+    return status;
+}
+
+// Routine Description:
+// - Given a rectangle containing screen buffer coordinates (character-level positioning, not pixel)
+//   This method will trim the rectangle to ensure it is within the buffer.
+//   For example, if the rectangle given has a right position of 85, but the current screen buffer
+//   is only reaching from 0-79, then the right position will be set to 79.
+// Arguments:
+// - psrRect - Pointer to rectangle holding data to be trimmed
+// Return Value:
+// - <none>
+void SCREEN_INFORMATION::ClipToScreenBuffer(_Inout_ SMALL_RECT* const psrClip) const
+{
+    const auto bufferSize = GetBufferSize();
+
+    psrClip->Left = std::max(psrClip->Left, bufferSize.Left());
+    psrClip->Top = std::max(psrClip->Top, bufferSize.Top());
+    psrClip->Right = std::min(psrClip->Right, bufferSize.RightInclusive());
+    psrClip->Bottom = std::min(psrClip->Bottom, bufferSize.BottomInclusive());
+}
+
+void SCREEN_INFORMATION::MakeCurrentCursorVisible()
+{
+    MakeCursorVisible(_textBuffer->GetCursor().GetPosition());
+}
+
+// Routine Description:
+// - This routine sets the cursor size and visibility both in the data
+//      structures and on the screen. Also updates the cursor information of
+//      this buffer's main buffer, if this buffer is an alt buffer.
+// Arguments:
+// - Size - cursor size
+// - Visible - cursor visibility
+// Return Value:
+// - None
+void SCREEN_INFORMATION::SetCursorInformation(const ULONG Size,
+                                              const bool Visible) noexcept
+{
+    Cursor& cursor = _textBuffer->GetCursor();
+    const auto originalSize = cursor.GetSize();
+
+    cursor.SetSize(Size);
+    cursor.SetIsVisible(Visible);
+
+    // If we are just trying to change the visibility, we don't want to reset
+    // the cursor type. We only need to force it to the Legacy style if the
+    // size is actually being changed.
+    if (Size != originalSize)
+    {
+        cursor.SetType(CursorType::Legacy);
+    }
+
+    // If we're an alt buffer, also update our main buffer.
+    // Users of the API expect both to be set - this can't be set by VT
+    if (_psiMainBuffer)
+    {
+        _psiMainBuffer->SetCursorInformation(Size, Visible);
+    }
+}
+
+// Routine Description:
+// - This routine sets the cursor color. Also updates the cursor information of
+//      this buffer's main buffer, if this buffer is an alt buffer.
+// Arguments:
+// - Color - The new color to set the cursor to
+// - setMain - If true, propagate change to main buffer as well.
+// Return Value:
+// - None
+void SCREEN_INFORMATION::SetCursorColor(const unsigned int Color, const bool setMain) noexcept
+{
+    Cursor& cursor = _textBuffer->GetCursor();
+
+    cursor.SetColor(Color);
+
+    // If we're an alt buffer, DON'T propagate this setting up to the main buffer.
+    // We don't want to pollute that buffer with this state,
+    // UNLESS we're getting called from the propsheet, then we DO want to update this.
+    if (_psiMainBuffer && setMain)
+    {
+        _psiMainBuffer->SetCursorColor(Color);
+    }
+}
+
+// Routine Description:
+// - This routine sets the cursor shape both in the data
+//      structures and on the screen. Also updates the cursor information of
+//      this buffer's main buffer, if this buffer is an alt buffer.
+// Arguments:
+// - Type - The new shape to set the cursor to
+// - setMain - If true, propagate change to main buffer as well.
+// Return Value:
+// - None
+void SCREEN_INFORMATION::SetCursorType(const CursorType Type, const bool setMain) noexcept
+{
+    Cursor& cursor = _textBuffer->GetCursor();
+
+    cursor.SetType(Type);
+
+    // If we're an alt buffer, DON'T propagate this setting up to the main buffer.
+    // We don't want to pollute that buffer with this state,
+    // UNLESS we're getting called from the propsheet, then we DO want to update this.
+    if (_psiMainBuffer && setMain)
+    {
+        _psiMainBuffer->SetCursorType(Type);
+    }
+}
+
+// Routine Description:
+// - This routine sets a flag saying whether the cursor should be displayed
+//   with its default size or it should be modified to indicate the
+//   insert/overtype mode has changed.
+// Arguments:
+// - ScreenInfo - pointer to screen info structure.
+// - DoubleCursor - should we indicated non-normal mode
+// Return Value:
+// - None
+void SCREEN_INFORMATION::SetCursorDBMode(const bool DoubleCursor)
+{
+    Cursor& cursor = _textBuffer->GetCursor();
+
+    if ((cursor.IsDouble() != DoubleCursor))
+    {
+        cursor.SetIsDouble(DoubleCursor);
+    }
+
+    // If we're an alt buffer, also update our main buffer.
+    if (_psiMainBuffer)
+    {
+        _psiMainBuffer->SetCursorDBMode(DoubleCursor);
+    }
+}
+
+// Routine Description:
+// - This routine sets the cursor position in the data structures and on the screen.
+// Arguments:
+// - ScreenInfo - pointer to screen info structure.
+// - Position - new position of cursor
+// - TurnOn - true if cursor should be left on, false if should be left off
+// Return Value:
+// - Status
+[[nodiscard]] NTSTATUS SCREEN_INFORMATION::SetCursorPosition(const COORD Position, const bool TurnOn)
+{
+    const CONSOLE_INFORMATION& gci = ServiceLocator::LocateGlobals().getConsoleInformation();
+    Cursor& cursor = _textBuffer->GetCursor();
+
+    //
+    // Ensure that the cursor position is within the constraints of the screen
+    // buffer.
+    //
+    const COORD coordScreenBufferSize = GetBufferSize().Dimensions();
+    if (Position.X >= coordScreenBufferSize.X || Position.Y >= coordScreenBufferSize.Y || Position.X < 0 || Position.Y < 0)
+    {
+        return STATUS_INVALID_PARAMETER;
+    }
+
+    // In GH#5291, we experimented with manually breaking the line on all cursor
+    // movements here. As we print lines into the buffer, we mark lines as
+    // wrapped when we print the last cell of the row, not the first cell of the
+    // subsequent row (the row the first line wrapped onto).
+    //
+    // Logically, we thought that manually breaking lines when we move the
+    // cursor was a good idea. We however, did not have the time to fully
+    // validate that this was the correct answer, and a simpler solution for the
+    // bug on hand was found. Furthermore, we thought it would be a more
+    // comprehensive solution to only mark lines as wrapped when we print the
+    // first cell of the second row, which would require some WriteCharsLegacy
+    // work.
+
+    cursor.SetPosition(Position);
+
+    // If the cursor has moved below the virtual bottom, the bottom should be updated.
+    if (Position.Y > _virtualBottom)
+    {
+        _virtualBottom = Position.Y;
+    }
+
+    // if we have the focus, adjust the cursor state
+    if (gci.Flags & CONSOLE_HAS_FOCUS)
+    {
+        if (TurnOn)
+        {
+            cursor.SetDelay(false);
+            cursor.SetIsOn(true);
+        }
+        else
+        {
+            cursor.SetDelay(true);
+        }
+        cursor.SetHasMoved(true);
+    }
+
+    return STATUS_SUCCESS;
+}
+
+void SCREEN_INFORMATION::MakeCursorVisible(const COORD CursorPosition, const bool updateBottom)
+{
+    COORD WindowOrigin;
+
+    if (CursorPosition.X > _viewport.RightInclusive())
+    {
+        WindowOrigin.X = CursorPosition.X - _viewport.RightInclusive();
+    }
+    else if (CursorPosition.X < _viewport.Left())
+    {
+        WindowOrigin.X = CursorPosition.X - _viewport.Left();
+    }
+    else
+    {
+        WindowOrigin.X = 0;
+    }
+
+    if (CursorPosition.Y > _viewport.BottomInclusive())
+    {
+        WindowOrigin.Y = CursorPosition.Y - _viewport.BottomInclusive();
+    }
+    else if (CursorPosition.Y < _viewport.Top())
+    {
+        WindowOrigin.Y = CursorPosition.Y - _viewport.Top();
+    }
+    else
+    {
+        WindowOrigin.Y = 0;
+    }
+
+    if (WindowOrigin.X != 0 || WindowOrigin.Y != 0)
+    {
+        LOG_IF_FAILED(SetViewportOrigin(false, WindowOrigin, updateBottom));
+    }
+}
+
+// Method Description:
+// - Sets the scroll margins for this buffer.
+// Arguments:
+// - margins: The new values of the scroll margins, *relative to the viewport*
+void SCREEN_INFORMATION::SetScrollMargins(const Viewport margins)
+{
+    _scrollMargins = margins;
+}
+
+// Method Description:
+// - Returns the scrolling margins boundaries for this screen buffer, relative
+//      to the origin of the text buffer. Most callers will want the absolute
+//      positions of the margins, though they are set and stored relative to
+//      origin of the viewport.
+// Arguments:
+// - <none>
+Viewport SCREEN_INFORMATION::GetAbsoluteScrollMargins() const
+{
+    return _viewport.ConvertFromOrigin(_scrollMargins);
+}
+
+// Method Description:
+// - Returns the scrolling margins boundaries for this screen buffer, relative
+//      to the current viewport.
+// Arguments:
+// - <none>
+Viewport SCREEN_INFORMATION::GetRelativeScrollMargins() const
+{
+    return _scrollMargins;
+}
+
+// Routine Description:
+// - Retrieves the active buffer of this buffer. If this buffer has an
+//     alternate buffer, this is the alternate buffer. Otherwise, it is this buffer.
+// Parameters:
+// - None
+// Return value:
+// - a reference to this buffer's active buffer.
+SCREEN_INFORMATION& SCREEN_INFORMATION::GetActiveBuffer()
+{
+    return const_cast<SCREEN_INFORMATION&>(static_cast<const SCREEN_INFORMATION* const>(this)->GetActiveBuffer());
+}
+
+const SCREEN_INFORMATION& SCREEN_INFORMATION::GetActiveBuffer() const
+{
+    if (_psiAlternateBuffer != nullptr)
+    {
+        return *_psiAlternateBuffer;
+    }
+    return *this;
+}
+
+// Routine Description:
+// - Retrieves the main buffer of this buffer. If this buffer has an
+//     alternate buffer, this is the main buffer. Otherwise, it is this buffer's main buffer.
+//     The main buffer is not necessarily the active buffer.
+// Parameters:
+// - None
+// Return value:
+// - a reference to this buffer's main buffer.
+SCREEN_INFORMATION& SCREEN_INFORMATION::GetMainBuffer()
+{
+    return const_cast<SCREEN_INFORMATION&>(static_cast<const SCREEN_INFORMATION* const>(this)->GetMainBuffer());
+}
+
+const SCREEN_INFORMATION& SCREEN_INFORMATION::GetMainBuffer() const
+{
+    if (_psiMainBuffer != nullptr)
+    {
+        return *_psiMainBuffer;
+    }
+    return *this;
+}
+
+// Routine Description:
+// - Instantiates a new buffer to be used as an alternate buffer. This buffer
+//     does not have a driver handle associated with it and shares a state
+//     machine with the main buffer it belongs to.
+// TODO: MSFT:19817348 Don't create alt screenbuffer's via an out SCREEN_INFORMATION**
+// Parameters:
+// - ppsiNewScreenBuffer - a pointer to receive the newly created buffer.
+// Return value:
+// - STATUS_SUCCESS if handled successfully. Otherwise, an appropriate status code indicating the error.
+[[nodiscard]] NTSTATUS SCREEN_INFORMATION::_CreateAltBuffer(_Out_ SCREEN_INFORMATION** const ppsiNewScreenBuffer)
+{
+    // Create new screen buffer.
+    COORD WindowSize = _viewport.Dimensions();
+
+    const FontInfo& existingFont = GetCurrentFont();
+
+    // The buffer needs to be initialized with the standard erase attributes,
+    // i.e. the current background color, but with no meta attributes set.
+    auto initAttributes = GetAttributes();
+    initAttributes.SetStandardErase();
+
+    NTSTATUS Status = SCREEN_INFORMATION::CreateInstance(WindowSize,
+                                                         existingFont,
+                                                         WindowSize,
+                                                         initAttributes,
+                                                         *GetPopupAttributes(),
+                                                         Cursor::CURSOR_SMALL_SIZE,
+                                                         ppsiNewScreenBuffer);
+    if (NT_SUCCESS(Status))
+    {
+        // Update the alt buffer's cursor style to match our own.
+        auto& myCursor = GetTextBuffer().GetCursor();
+        auto* const createdBuffer = *ppsiNewScreenBuffer;
+        createdBuffer->GetTextBuffer().GetCursor().SetStyle(myCursor.GetSize(), myCursor.GetColor(), myCursor.GetType());
+
+        s_InsertScreenBuffer(createdBuffer);
+
+        // delete the alt buffer's state machine. We don't want it.
+        createdBuffer->_FreeOutputStateMachine(); // this has to be done before we give it a main buffer
+        // we'll attach the GetSet, etc once we successfully make this buffer the active buffer.
+
+        // Set up the new buffers references to our current state machine, dispatcher, getset, etc.
+        createdBuffer->_stateMachine = _stateMachine;
+    }
+    return Status;
+}
+
+// Routine Description:
+// - Creates an "alternate" screen buffer for this buffer. In virtual terminals, there exists both a "main"
+//     screen buffer and an alternate. ASBSET creates a new alternate, and switches to it. If there is an already
+//     existing alternate, it is discarded. This allows applications to retain one HANDLE, and switch which buffer it points to seamlessly.
+// Parameters:
+// - None
+// Return value:
+// - STATUS_SUCCESS if handled successfully. Otherwise, an appropriate status code indicating the error.
+[[nodiscard]] NTSTATUS SCREEN_INFORMATION::UseAlternateScreenBuffer()
+{
+    CONSOLE_INFORMATION& gci = ServiceLocator::LocateGlobals().getConsoleInformation();
+    SCREEN_INFORMATION& siMain = GetMainBuffer();
+    // If we're in an alt that resized, resize the main before making the new alt
+    if (siMain._fAltWindowChanged)
+    {
+        siMain.ProcessResizeWindow(&(siMain._rcAltSavedClientNew), &(siMain._rcAltSavedClientOld));
+        siMain._fAltWindowChanged = false;
+    }
+
+    SCREEN_INFORMATION* psiNewAltBuffer;
+    NTSTATUS Status = _CreateAltBuffer(&psiNewAltBuffer);
+    if (NT_SUCCESS(Status))
+    {
+        // if this is already an alternate buffer, we want to make the new
+        // buffer the alt on our main buffer, not on ourself, because there
+        // can only ever be one main and one alternate.
+        SCREEN_INFORMATION* const psiOldAltBuffer = siMain._psiAlternateBuffer;
+
+        psiNewAltBuffer->_psiMainBuffer = &siMain;
+        siMain._psiAlternateBuffer = psiNewAltBuffer;
+
+        if (psiOldAltBuffer != nullptr)
+        {
+            s_RemoveScreenBuffer(psiOldAltBuffer); // this will also delete the old alt buffer
+        }
+
+        ::SetActiveScreenBuffer(*psiNewAltBuffer);
+
+        // Kind of a hack until we have proper signal channels: If the client app wants window size events, send one for
+        // the new alt buffer's size (this is so WSL can update the TTY size when the MainSB.viewportWidth <
+        // MainSB.bufferWidth (which can happen with wrap text disabled))
+        ScreenBufferSizeChange(psiNewAltBuffer->GetBufferSize().Dimensions());
+
+        // Tell the VT MouseInput handler that we're in the Alt buffer now
+        gci.GetActiveInputBuffer()->GetTerminalInput().UseAlternateScreenBuffer();
+    }
+    return Status;
+}
+
+// Routine Description:
+// - Restores the active buffer to be this buffer's main buffer. If this is the main buffer, then nothing happens.
+// Parameters:
+// - None
+// Return value:
+// - STATUS_SUCCESS if handled successfully. Otherwise, an appropriate status code indicating the error.
+void SCREEN_INFORMATION::UseMainScreenBuffer()
+{
+    CONSOLE_INFORMATION& gci = ServiceLocator::LocateGlobals().getConsoleInformation();
+    SCREEN_INFORMATION* psiMain = _psiMainBuffer;
+    if (psiMain != nullptr)
+    {
+        if (psiMain->_fAltWindowChanged)
+        {
+            psiMain->ProcessResizeWindow(&(psiMain->_rcAltSavedClientNew), &(psiMain->_rcAltSavedClientOld));
+            psiMain->_fAltWindowChanged = false;
+        }
+        ::SetActiveScreenBuffer(*psiMain);
+        psiMain->UpdateScrollBars(); // The alt had disabled scrollbars, re-enable them
+
+        // send a _coordScreenBufferSizeChangeEvent for the new Sb viewport
+        ScreenBufferSizeChange(psiMain->GetBufferSize().Dimensions());
+
+        SCREEN_INFORMATION* psiAlt = psiMain->_psiAlternateBuffer;
+        psiMain->_psiAlternateBuffer = nullptr;
+        s_RemoveScreenBuffer(psiAlt); // this will also delete the alt buffer
+        // deleting the alt buffer will give the GetSet back to its main
+
+        // Tell the VT MouseInput handler that we're in the main buffer now
+        gci.GetActiveInputBuffer()->GetTerminalInput().UseMainScreenBuffer();
+    }
+}
+
+// Routine Description:
+// - Helper indicating if the buffer has a main buffer, meaning that this is an alternate buffer.
+// Parameters:
+// - None
+// Return value:
+// - true iff this buffer has a main buffer.
+bool SCREEN_INFORMATION::_IsAltBuffer() const
+{
+    return _psiMainBuffer != nullptr;
+}
+
+// Routine Description:
+// - Helper indicating if the buffer is acting as a pty - with the screenbuffer
+//      clamped to the viewport size. This can be the case either when we're in
+//      VT I/O mode, or when this buffer is an alt buffer.
+// Parameters:
+// - None
+// Return value:
+// - true iff this buffer has a main buffer.
+bool SCREEN_INFORMATION::_IsInPtyMode() const
+{
+    const CONSOLE_INFORMATION& gci = ServiceLocator::LocateGlobals().getConsoleInformation();
+    return _IsAltBuffer() || gci.IsInVtIoMode();
+}
+
+// Routine Description:
+// - returns true if this buffer is in Virtual Terminal Output mode.
+// Parameters:
+// - None
+// Return Value:
+// - true iff this buffer is in Virtual Terminal Output mode.
+bool SCREEN_INFORMATION::_IsInVTMode() const
+{
+    return WI_IsFlagSet(OutputMode, ENABLE_VIRTUAL_TERMINAL_PROCESSING);
+}
+
+// Routine Description:
+// - Returns the value of the attributes
+// Parameters:
+// <none>
+// Return value:
+// - This screen buffer's attributes
+TextAttribute SCREEN_INFORMATION::GetAttributes() const
+{
+    return _textBuffer->GetCurrentAttributes();
+}
+
+// Routine Description:
+// - Returns the value of the popup attributes
+// Parameters:
+// <none>
+// Return value:
+// - This screen buffer's popup attributes
+const TextAttribute* const SCREEN_INFORMATION::GetPopupAttributes() const
+{
+    return &_PopupAttributes;
+}
+
+// Routine Description:
+// - Sets the value of the attributes on this screen buffer. Also propagates
+//     the change down to the fill of the text buffer attached to this screen buffer.
+// Parameters:
+// - attributes - The new value of the attributes to use.
+// Return value:
+// <none>
+void SCREEN_INFORMATION::SetAttributes(const TextAttribute& attributes)
+{
+    _textBuffer->SetCurrentAttributes(attributes);
+
+    // If we're an alt buffer, DON'T propagate this setting up to the main buffer.
+    // We don't want to pollute that buffer with this state.
+}
+
+// Method Description:
+// - Sets the value of the popup attributes on this screen buffer.
+// Parameters:
+// - popupAttributes - The new value of the popup attributes to use.
+// Return value:
+// <none>
+void SCREEN_INFORMATION::SetPopupAttributes(const TextAttribute& popupAttributes)
+{
+    _PopupAttributes = popupAttributes;
+
+    // If we're an alt buffer, DON'T propagate this setting up to the main buffer.
+    // We don't want to pollute that buffer with this state.
+}
+
+// Method Description:
+// - Sets the value of the attributes on this screen buffer. Also propagates
+//     the change down to the fill of the attached text buffer.
+// - Additionally updates any popups to match the new color scheme.
+// - Also updates the defaults of the main buffer. This method is called by the
+//      propsheet menu when you set the colors via the propsheet. In that
+//      workflow, we want the main buffer's colors changed as well as our own.
+// Parameters:
+// - attributes - The new value of the attributes to use.
+// - popupAttributes - The new value of the popup attributes to use.
+// Return value:
+// <none>
+// Notes:
+// This code is merged from the old global function SetScreenColors
+void SCREEN_INFORMATION::SetDefaultAttributes(const TextAttribute& attributes,
+                                              const TextAttribute& popupAttributes)
+{
+    CONSOLE_INFORMATION& gci = ServiceLocator::LocateGlobals().getConsoleInformation();
+
+    const TextAttribute oldPrimaryAttributes = GetAttributes();
+    const TextAttribute oldPopupAttributes = *GetPopupAttributes();
+
+    // Quick return if we don't need to do anything.
+    if (oldPrimaryAttributes == attributes && oldPopupAttributes == popupAttributes)
+    {
+        return;
+    }
+
+    SetAttributes(attributes);
+    SetPopupAttributes(popupAttributes);
+
+    auto& commandLine = CommandLine::Instance();
+    if (commandLine.HasPopup())
+    {
+        commandLine.UpdatePopups(attributes, popupAttributes, oldPrimaryAttributes, oldPopupAttributes);
+    }
+
+    // Force repaint of entire viewport, unless we're in conpty mode. In that
+    // case, we don't really need to force a redraw of the entire screen just
+    // because the text attributes changed.
+    if (!(gci.IsInVtIoMode()))
+    {
+        GetRenderTarget().TriggerRedrawAll();
+    }
+
+    gci.ConsoleIme.RefreshAreaAttributes();
+
+    // If we're an alt buffer, also update our main buffer.
+    if (_psiMainBuffer)
+    {
+        _psiMainBuffer->SetDefaultAttributes(attributes, popupAttributes);
+    }
+}
+
+// Method Description:
+// - Returns an inclusive rectangle that describes the bounds of the buffer viewport.
+// Arguments:
+// - <none>
+// Return Value:
+// - the viewport bounds as an inclusive rect.
+const Viewport& SCREEN_INFORMATION::GetViewport() const noexcept
+{
+    return _viewport;
+}
+
+// Routine Description:
+// - This routine updates the size of the rectangle representing the viewport into the text buffer.
+// - It is specified in character count within the buffer.
+// - It will be corrected to not exceed the limits of the current screen buffer dimensions.
+// Arguments:
+// newViewport: The new viewport to use. If it's out of bounds in the negative
+//      direction it will be shifted to positive coordinates. If it's bigger
+//      that the screen buffer, it will be clamped to the size of the buffer.
+// updateBottom: if true, update our virtual bottom. This should be false when
+//      called from UX interactions, such as scrolling with the mouse wheel,
+//      and true when called from API endpoints, such as SetConsoleWindowInfo
+// Return Value:
+// - None
+void SCREEN_INFORMATION::SetViewport(const Viewport& newViewport,
+                                     const bool updateBottom)
+{
+    // make sure there's something to do
+    if (newViewport == _viewport)
+    {
+        return;
+    }
+
+    // do adjustments on a copy that's easily manipulated.
+    SMALL_RECT srCorrected = newViewport.ToInclusive();
+
+    if (srCorrected.Left < 0)
+    {
+        srCorrected.Right -= srCorrected.Left;
+        srCorrected.Left = 0;
+    }
+    if (srCorrected.Top < 0)
+    {
+        srCorrected.Bottom -= srCorrected.Top;
+        srCorrected.Top = 0;
+    }
+
+    const COORD coordScreenBufferSize = GetBufferSize().Dimensions();
+    if (srCorrected.Right >= coordScreenBufferSize.X)
+    {
+        srCorrected.Right = coordScreenBufferSize.X;
+    }
+    if (srCorrected.Bottom >= coordScreenBufferSize.Y)
+    {
+        srCorrected.Bottom = coordScreenBufferSize.Y;
+    }
+
+    _viewport = Viewport::FromInclusive(srCorrected);
+    if (updateBottom)
+    {
+        UpdateBottom();
+    }
+
+    Tracing::s_TraceWindowViewport(_viewport);
+}
+
+// Method Description:
+// - Performs a VT Erase All operation. In most terminals, this is done by
+//      moving the viewport into the scrollback, clearing out the current screen.
+//      For them, there can never be any characters beneath the viewport, as the
+//      viewport is always at the bottom. So, we can accomplish the same behavior
+//      by using the LastNonspaceCharacter as the "bottom", and placing the new
+//      viewport underneath that character.
+// Parameters:
+//  <none>
+// Return value:
+// - S_OK if we succeeded, or another status if there was a failure.
+[[nodiscard]] HRESULT SCREEN_INFORMATION::VtEraseAll()
+{
+    const COORD coordLastChar = _textBuffer->GetLastNonSpaceCharacter();
+    short sNewTop = coordLastChar.Y + 1;
+    const Viewport oldViewport = _viewport;
+    // Stash away the current position of the cursor within the viewport.
+    // We'll need to restore the cursor to that same relative position, after
+    //      we move the viewport.
+    const COORD oldCursorPos = _textBuffer->GetCursor().GetPosition();
+    COORD relativeCursor = oldCursorPos;
+    oldViewport.ConvertToOrigin(&relativeCursor);
+
+    short delta = (sNewTop + _viewport.Height()) - (GetBufferSize().Height());
+    for (auto i = 0; i < delta; i++)
+    {
+        _textBuffer->IncrementCircularBuffer();
+        sNewTop--;
+    }
+
+    const COORD coordNewOrigin = { 0, sNewTop };
+    RETURN_IF_FAILED(SetViewportOrigin(true, coordNewOrigin, true));
+    // Restore the relative cursor position
+    _viewport.ConvertFromOrigin(&relativeCursor);
+    RETURN_IF_FAILED(SetCursorPosition(relativeCursor, false));
+
+    // Update all the rows in the current viewport with the standard erase attributes,
+    // i.e. the current background color, but with no meta attributes set.
+    auto fillAttributes = GetAttributes();
+    fillAttributes.SetStandardErase();
+    auto fillPosition = COORD{ 0, _viewport.Top() };
+    auto fillLength = gsl::narrow_cast<size_t>(_viewport.Height() * GetBufferSize().Width());
+    auto fillData = OutputCellIterator{ fillAttributes, fillLength };
+    Write(fillData, fillPosition, false);
+
+    return S_OK;
+}
+
+// Method Description:
+// - Sets up the Output state machine to be in pty mode. Sequences it doesn't
+//      understand will be written to the pTtyConnection passed in here.
+// Arguments:
+// - pTtyConnection: This is a TerminalOutputConnection that we can write the
+//      sequence we didn't understand to.
+// Return Value:
+// - <none>
+void SCREEN_INFORMATION::SetTerminalConnection(_In_ ITerminalOutputConnection* const pTtyConnection)
+{
+    OutputStateMachineEngine& engine = reinterpret_cast<OutputStateMachineEngine&>(_stateMachine->Engine());
+    if (pTtyConnection)
+    {
+        engine.SetTerminalConnection(pTtyConnection,
+                                     std::bind(&StateMachine::FlushToTerminal, _stateMachine.get()));
+    }
+    else
+    {
+        engine.SetTerminalConnection(nullptr,
+                                     nullptr);
+    }
+}
+
+// Routine Description:
+// - This routine copies a rectangular region from the screen buffer. no clipping is done.
+// Arguments:
+// - viewport - rectangle in source buffer to copy
+// Return Value:
+// - output cell rectangle copy of screen buffer data
+// Note:
+// - will throw exception on error.
+OutputCellRect SCREEN_INFORMATION::ReadRect(const Viewport viewport) const
+{
+    // If the viewport given doesn't fit inside this screen, it's not a valid argument.
+    THROW_HR_IF(E_INVALIDARG, !GetBufferSize().IsInBounds(viewport));
+
+    OutputCellRect result(viewport.Height(), viewport.Width());
+    const OutputCell paddingCell{ std::wstring_view{ &UNICODE_SPACE, 1 }, {}, GetAttributes() };
+    for (size_t rowIndex = 0; rowIndex < gsl::narrow<size_t>(viewport.Height()); ++rowIndex)
+    {
+        COORD location = viewport.Origin();
+        location.Y += (SHORT)rowIndex;
+
+        auto data = GetCellLineDataAt(location);
+        const auto span = result.GetRow(rowIndex);
+        auto it = span.begin();
+
+        // Copy row data while there still is data and we haven't run out of rect to store it into.
+        while (data && it < span.end())
+        {
+            *it++ = *data++;
+        }
+
+        // Pad out any remaining space.
+        while (it < span.end())
+        {
+            *it++ = paddingCell;
+        }
+
+        // if we're clipping a dbcs char then don't include it, add a space instead
+        if (span.begin()->DbcsAttr().IsTrailing())
+        {
+            *span.begin() = paddingCell;
+        }
+        if (span.rbegin()->DbcsAttr().IsLeading())
+        {
+            *span.rbegin() = paddingCell;
+        }
+    }
+
+    return result;
+}
+
+// Routine Description:
+// - Writes cells to the output buffer at the cursor position.
+// Arguments:
+// - it - Iterator representing output cell data to write.
+// Return Value:
+// - the iterator at its final position
+// Note:
+// - will throw exception on error.
+OutputCellIterator SCREEN_INFORMATION::Write(const OutputCellIterator it)
+{
+    return _textBuffer->Write(it);
+}
+
+// Routine Description:
+// - Writes cells to the output buffer.
+// Arguments:
+// - it - Iterator representing output cell data to write.
+// - target - The position to start writing at
+// - wrap - change the wrap flag if we hit the end of the row while writing and there's still more data
+// Return Value:
+// - the iterator at its final position
+// Note:
+// - will throw exception on error.
+OutputCellIterator SCREEN_INFORMATION::Write(const OutputCellIterator it,
+                                             const COORD target,
+                                             const std::optional<bool> wrap)
+{
+    // NOTE: if wrap = true/false, we want to set the line's wrap to true/false (respectively) if we reach the end of the line
+    return _textBuffer->Write(it, target, wrap);
+}
+
+// Routine Description:
+// - This routine writes a rectangular region into the screen buffer.
+// Arguments:
+// - it - Iterator to the data to insert
+// - viewport - rectangular region for insertion
+// Return Value:
+// - the iterator at its final position
+// Note:
+// - will throw exception on error.
+OutputCellIterator SCREEN_INFORMATION::WriteRect(const OutputCellIterator it,
+                                                 const Viewport viewport)
+{
+    THROW_HR_IF(E_INVALIDARG, viewport.Height() <= 0);
+    THROW_HR_IF(E_INVALIDARG, viewport.Width() <= 0);
+
+    OutputCellIterator iter = it;
+    for (auto i = viewport.Top(); i < viewport.BottomExclusive(); i++)
+    {
+        iter = _textBuffer->WriteLine(iter, { viewport.Left(), i }, false, viewport.RightInclusive());
+    }
+
+    return iter;
+}
+
+// Routine Description:
+// - This routine writes a rectangular region into the screen buffer.
+// Arguments:
+// - data - rectangular data in memory buffer
+// - location - origin point (top left corner) of where to write rectangular data
+// Return Value:
+// - <none>
+// Note:
+// - will throw exception on error.
+void SCREEN_INFORMATION::WriteRect(const OutputCellRect& data,
+                                   const COORD location)
+{
+    for (size_t i = 0; i < data.Height(); i++)
+    {
+        const auto iter = data.GetRowIter(i);
+
+        COORD point;
+        point.X = location.X;
+        point.Y = location.Y + static_cast<short>(i);
+
+        _textBuffer->WriteLine(iter, point);
+    }
+}
+
+// Routine Description:
+// - Clears out the entire text buffer with the default character and
+//   the current default attribute applied to this screen.
+void SCREEN_INFORMATION::ClearTextData()
+{
+    // Clear the text buffer.
+    _textBuffer->Reset();
+}
+
+// Routine Description:
+// - finds the boundaries of the word at the given position on the screen
+// Arguments:
+// - position - location on the screen to get the word boundary for
+// Return Value:
+// - word boundary positions
+std::pair<COORD, COORD> SCREEN_INFORMATION::GetWordBoundary(const COORD position) const
+{
+    COORD clampedPosition = position;
+    GetBufferSize().Clamp(clampedPosition);
+
+    COORD start{ clampedPosition };
+    COORD end{ clampedPosition };
+
+    // find the start of the word
+    auto startIt = GetTextLineDataAt(clampedPosition);
+    while (startIt)
+    {
+        --startIt;
+        if (!startIt || IsWordDelim(*startIt))
+        {
+            break;
+        }
+        --start.X;
+    }
+
+    // find the end of the word
+    auto endIt = GetTextLineDataAt(clampedPosition);
+    while (endIt)
+    {
+        if (IsWordDelim(*endIt))
+        {
+            break;
+        }
+        ++endIt;
+        ++end.X;
+    }
+
+    // trim leading zeros if we need to
+    const auto& gci = ServiceLocator::LocateGlobals().getConsoleInformation();
+    if (gci.GetTrimLeadingZeros())
+    {
+        // Trim the leading zeros: 000fe12 -> fe12, except 0x and 0n.
+        // Useful for debugging
+
+        // Get iterator from the start of the selection
+        auto trimIt = GetTextLineDataAt(start);
+
+        // Advance to the second character to check if it's an x or n.
+        trimIt++;
+
+        // Only process if it's a single character. If it's a complicated run, then it's not an x or n.
+        if (trimIt->size() == 1)
+        {
+            // Get the single character
+            const auto wch = trimIt->front();
+
+            // If the string is long enough to have stuff after the 0x/0n and it doesn't have one...
+            if (end.X > start.X + 2 &&
+                wch != L'x' &&
+                wch != L'X' &&
+                wch != L'n')
+            {
+                trimIt--; // Back up to the first character again
+
+                // Now loop through and advance the selection forward each time
+                // we find a single character '0' to Trim off the leading zeroes.
+                while (trimIt->size() == 1 &&
+                       trimIt->front() == L'0' &&
+                       start.X < end.X - 1)
+                {
+                    start.X++;
+                    trimIt++;
+                }
+            }
+        }
+    }
+    return { start, end };
+}
+
+TextBuffer& SCREEN_INFORMATION::GetTextBuffer() noexcept
+{
+    return *_textBuffer;
+}
+
+const TextBuffer& SCREEN_INFORMATION::GetTextBuffer() const noexcept
+{
+    return *_textBuffer;
+}
+
+TextBufferTextIterator SCREEN_INFORMATION::GetTextDataAt(const COORD at) const
+{
+    return _textBuffer->GetTextDataAt(at);
+}
+
+TextBufferCellIterator SCREEN_INFORMATION::GetCellDataAt(const COORD at) const
+{
+    return _textBuffer->GetCellDataAt(at);
+}
+
+TextBufferTextIterator SCREEN_INFORMATION::GetTextLineDataAt(const COORD at) const
+{
+    return _textBuffer->GetTextLineDataAt(at);
+}
+
+TextBufferCellIterator SCREEN_INFORMATION::GetCellLineDataAt(const COORD at) const
+{
+    return _textBuffer->GetCellLineDataAt(at);
+}
+
+TextBufferTextIterator SCREEN_INFORMATION::GetTextDataAt(const COORD at, const Viewport limit) const
+{
+    return _textBuffer->GetTextDataAt(at, limit);
+}
+
+TextBufferCellIterator SCREEN_INFORMATION::GetCellDataAt(const COORD at, const Viewport limit) const
+{
+    return _textBuffer->GetCellDataAt(at, limit);
+}
+
+// Method Description:
+// - Updates our internal "virtual bottom" tracker with wherever the viewport
+//      currently is.
+// - <none>
+// Return Value:
+// - <none>
+void SCREEN_INFORMATION::UpdateBottom()
+{
+    _virtualBottom = _viewport.BottomInclusive();
+}
+
+// Method Description:
+// - Initialize the row with the cursor on it to the standard erase attributes.
+//      This is executed when we move the cursor below the current viewport in
+//      VT mode. When that happens in a real terminal, the line is brand new,
+//      so it gets initialized for the first time with the current attributes.
+//      Our rows are usually pre-initialized, so re-initialize it here to
+//      emulate that behavior.
+// See MSFT:17415310.
+// Arguments:
+// - <none>
+// Return Value:
+// - <none>
+void SCREEN_INFORMATION::InitializeCursorRowAttributes()
+{
+    if (_textBuffer)
+    {
+        const auto& cursor = _textBuffer->GetCursor();
+        ROW& row = _textBuffer->GetRowByOffset(cursor.GetPosition().Y);
+        // The VT standard requires that the new row is initialized with
+        // the current background color, but with no meta attributes set.
+        auto fillAttributes = GetAttributes();
+        fillAttributes.SetStandardErase();
+        row.GetAttrRow().SetAttrToEnd(0, fillAttributes);
+    }
+}
+
+// Method Description:
+// - Moves the viewport to where we last believed the "virtual bottom" was. This
+//      emulates linux terminal behavior, where there's no buffer, only a
+//      viewport. This is called by WriteChars, on output from an application in
+//      VT mode, before the output is processed by the state machine.
+//   This ensures that if a user scrolls around in the buffer, and a client
+//      application uses VT to control the cursor/buffer, those commands are
+//      still processed relative to the coordinates before the user scrolled the buffer.
+// Arguments:
+// - <none>
+// Return Value:
+// - <none>
+void SCREEN_INFORMATION::MoveToBottom()
+{
+    const auto virtualView = GetVirtualViewport();
+    LOG_IF_NTSTATUS_FAILED(SetViewportOrigin(true, virtualView.Origin(), true));
+}
+
+// Method Description:
+// - Returns the "virtual" Viewport - the viewport with its bottom at
+//      `_virtualBottom`. For VT operations, this is essentially the mutable
+//      section of the buffer.
+// Arguments:
+// - <none>
+// Return Value:
+// - the virtual terminal viewport
+Viewport SCREEN_INFORMATION::GetVirtualViewport() const noexcept
+{
+    const short newTop = _virtualBottom - _viewport.Height() + 1;
+    return Viewport::FromDimensions({ 0, newTop }, _viewport.Dimensions());
+}
+
+// Method Description:
+// - Returns true if the character at the cursor's current position is wide.
+//   See IsGlyphFullWidth
+// Arguments:
+// - <none>
+// Return Value:
+// - true if the character at the cursor's current position is wide
+bool SCREEN_INFORMATION::CursorIsDoubleWidth() const
+{
+    const auto& buffer = GetTextBuffer();
+    const auto position = buffer.GetCursor().GetPosition();
+    TextBufferTextIterator it(TextBufferCellIterator(buffer, position));
+    return IsGlyphFullWidth(*it);
+}
+
+// Method Description:
+// - Retrieves this buffer's current render target.
+// Arguments:
+// - <none>
+// Return Value:
+// - This buffer's current render target.
+IRenderTarget& SCREEN_INFORMATION::GetRenderTarget() noexcept
+{
+    return _renderTarget;
+}
+
+// Method Description:
+// - Gets the current font of the screen buffer.
+// Arguments:
+// - <none>
+// Return Value:
+// - A FontInfo describing our current font.
+FontInfo& SCREEN_INFORMATION::GetCurrentFont() noexcept
+{
+    return _currentFont;
+}
+
+// Method Description:
+// See the non-const version of this function.
+const FontInfo& SCREEN_INFORMATION::GetCurrentFont() const noexcept
+{
+    return _currentFont;
+}
+
+// Method Description:
+// - Gets the desired font of the screen buffer. If we try loading this font and
+//      have to fallback to another, then GetCurrentFont()!=GetDesiredFont().
+//      We store this separately, so that if we need to reload the font, we can
+//      try again with our prefered font info (in the desired font info) instead
+//      of re-using the looked up value from before.
+// Arguments:
+// - <none>
+// Return Value:
+// - A FontInfo describing our desired font.
+FontInfoDesired& SCREEN_INFORMATION::GetDesiredFont() noexcept
+{
+    return _desiredFont;
+}
+
+// Method Description:
+// See the non-const version of this function.
+const FontInfoDesired& SCREEN_INFORMATION::GetDesiredFont() const noexcept
+{
+    return _desiredFont;
+}
+
+// Method Description:
+// - Returns true iff the scroll margins have been set.
+// Arguments:
+// - <none>
+// Return Value:
+// - true iff the scroll margins have been set.
+bool SCREEN_INFORMATION::AreMarginsSet() const noexcept
+{
+    return _scrollMargins.BottomInclusive() > _scrollMargins.Top();
+}
+
+// Routine Description:
+// - Determines whether a cursor position is within the vertical bounds of the
+//      scroll margins, or the margins aren't set.
+// Parameters:
+// - cursorPosition - The cursor position to test
+// Return value:
+// - true iff the position is in bounds.
+bool SCREEN_INFORMATION::IsCursorInMargins(const COORD cursorPosition) const noexcept
+{
+    // If the margins aren't set, then any position is considered in bounds.
+    if (!AreMarginsSet())
+    {
+        return true;
+    }
+    const auto margins = GetAbsoluteScrollMargins().ToInclusive();
+    return cursorPosition.Y <= margins.Bottom && cursorPosition.Y >= margins.Top;
+}
+
+// Method Description:
+// - Gets the region of the buffer that should be used for scrolling within the
+//      scroll margins. If the scroll margins aren't set, it returns the entire
+//      buffer size.
+// Arguments:
+// - <none>
+// Return Value:
+// - The area of the buffer within the scroll margins
+Viewport SCREEN_INFORMATION::GetScrollingRegion() const noexcept
+{
+    const auto buffer = GetBufferSize();
+    const bool marginsSet = AreMarginsSet();
+    const auto marginRect = GetAbsoluteScrollMargins().ToInclusive();
+    const auto margin = Viewport::FromInclusive({ buffer.Left(),
+                                                  marginsSet ? marginRect.Top : buffer.Top(),
+                                                  buffer.RightInclusive(),
+                                                  marginsSet ? marginRect.Bottom : buffer.BottomInclusive() });
+    return margin;
+}