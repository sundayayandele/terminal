--- conflicted
+++ resolved
@@ -1,58 +1,54 @@
-// Copyright (c) Microsoft Corporation.
-// Licensed under the MIT license.
-
-import "GlobalAppSettings.idl";
-import "Profile.idl";
-import "TerminalWarnings.idl";
-import "DefaultTerminal.idl";
-
-namespace Microsoft.Terminal.Settings.Model
-{
-    [default_interface] runtimeclass CascadiaSettings {
-        CascadiaSettings(String json);
-        CascadiaSettings Copy();
-
-        void WriteSettingsToDisk();
-
-        static CascadiaSettings LoadDefaults();
-        static CascadiaSettings LoadAll();
-        static CascadiaSettings LoadUniversal();
-
-        static String SettingsPath { get; };
-        static String DefaultSettingsPath { get; };
-
-        static String ApplicationDisplayName { get; };
-        static String ApplicationVersion { get; };
-
-        GlobalAppSettings GlobalSettings { get; };
-
-        Profile ProfileDefaults { get; };
-
-        Windows.Foundation.Collections.IObservableVector<Profile> AllProfiles { get; };
-        Windows.Foundation.Collections.IObservableVector<Profile> ActiveProfiles { get; };
-
-<<<<<<< HEAD
-        Profile DuplicateProfile(Profile sourceProfile);
-
-        KeyMapping KeyMap { get; };
-=======
-        ActionMap ActionMap { get; };
->>>>>>> 0564cae1
-
-        Windows.Foundation.Collections.IVectorView<SettingsLoadWarnings> Warnings { get; };
-        Windows.Foundation.IReference<SettingsLoadErrors> GetLoadingError { get; };
-        String GetSerializationErrorMessage { get; };
-
-        Profile CreateNewProfile();
-        Profile FindProfile(Guid profileGuid);
-        ColorScheme GetColorSchemeForProfile(Guid profileGuid);
-        void UpdateColorSchemeReferences(String oldName, String newName);
-
-        Guid GetProfileForArgs(NewTerminalArgs newTerminalArgs);
-
-        void RefreshDefaultTerminals();
-        static Boolean IsDefaultTerminalAvailable { get; };
-        Windows.Foundation.Collections.IObservableVector<DefaultTerminal> DefaultTerminals { get; };
-        DefaultTerminal CurrentDefaultTerminal;
-    }
-}
+// Copyright (c) Microsoft Corporation.
+// Licensed under the MIT license.
+
+import "GlobalAppSettings.idl";
+import "Profile.idl";
+import "TerminalWarnings.idl";
+import "DefaultTerminal.idl";
+
+namespace Microsoft.Terminal.Settings.Model
+{
+    [default_interface] runtimeclass CascadiaSettings {
+        CascadiaSettings(String json);
+        CascadiaSettings Copy();
+
+        void WriteSettingsToDisk();
+
+        static CascadiaSettings LoadDefaults();
+        static CascadiaSettings LoadAll();
+        static CascadiaSettings LoadUniversal();
+
+        static String SettingsPath { get; };
+        static String DefaultSettingsPath { get; };
+
+        static String ApplicationDisplayName { get; };
+        static String ApplicationVersion { get; };
+
+        GlobalAppSettings GlobalSettings { get; };
+
+        Profile ProfileDefaults { get; };
+
+        Windows.Foundation.Collections.IObservableVector<Profile> AllProfiles { get; };
+        Windows.Foundation.Collections.IObservableVector<Profile> ActiveProfiles { get; };
+
+        Profile DuplicateProfile(Profile sourceProfile);
+
+        ActionMap ActionMap { get; };
+
+        Windows.Foundation.Collections.IVectorView<SettingsLoadWarnings> Warnings { get; };
+        Windows.Foundation.IReference<SettingsLoadErrors> GetLoadingError { get; };
+        String GetSerializationErrorMessage { get; };
+
+        Profile CreateNewProfile();
+        Profile FindProfile(Guid profileGuid);
+        ColorScheme GetColorSchemeForProfile(Guid profileGuid);
+        void UpdateColorSchemeReferences(String oldName, String newName);
+
+        Guid GetProfileForArgs(NewTerminalArgs newTerminalArgs);
+
+        void RefreshDefaultTerminals();
+        static Boolean IsDefaultTerminalAvailable { get; };
+        Windows.Foundation.Collections.IObservableVector<DefaultTerminal> DefaultTerminals { get; };
+        DefaultTerminal CurrentDefaultTerminal;
+    }
+}